<<<<<<< HEAD
CREATE DATABASE IF NOT EXISTS courseclash_db;
=======
-- CREATE DATABASE IF NOT EXISTS courseclash_db;
>>>>>>> 53e409b5

-- Usar la base de datos courseclash_db
-- USE courseclash_db;

-- Tablas de autenticación y usuarios
CREATE TABLE IF NOT EXISTS users (
    id INT AUTO_INCREMENT PRIMARY KEY,
    username VARCHAR(50) NOT NULL UNIQUE,
    email VARCHAR(100) NOT NULL UNIQUE,
    hashed_password VARCHAR(255) NOT NULL,
    full_name VARCHAR(100),
    is_active BOOLEAN DEFAULT TRUE,
    is_superuser BOOLEAN DEFAULT FALSE,
    created_at TIMESTAMP DEFAULT CURRENT_TIMESTAMP,
    avatar_url VARCHAR(255),
    bio TEXT,
<<<<<<< HEAD
    experience_points INT DEFAULT 0,
=======
    experience_points INT DEFAULT 0
>>>>>>> 53e409b5
);

-- Tablas de cursos
CREATE TABLE IF NOT EXISTS courses (
    id INT AUTO_INCREMENT PRIMARY KEY,
    title VARCHAR(100) NOT NULL,
    description TEXT,
    creator_id INT NOT NULL,
    created_at TIMESTAMP DEFAULT CURRENT_TIMESTAMP,
    is_active BOOLEAN DEFAULT TRUE,
    FOREIGN KEY (creator_id) REFERENCES users(id) ON DELETE CASCADE
);

CREATE TABLE IF NOT EXISTS course_participants (
    id INT AUTO_INCREMENT PRIMARY KEY,
    course_id INT NOT NULL,
    user_id INT NOT NULL,
    role ENUM('student', 'teacher', 'assistant') NOT NULL,
    joined_at TIMESTAMP DEFAULT CURRENT_TIMESTAMP,
    UNIQUE KEY unique_participant (course_id, user_id),
    FOREIGN KEY (course_id) REFERENCES courses(id) ON DELETE CASCADE,
    FOREIGN KEY (user_id) REFERENCES users(id) ON DELETE CASCADE
);

CREATE TABLE IF NOT EXISTS activities (
    id INT AUTO_INCREMENT PRIMARY KEY,
    course_id INT NOT NULL,
    title VARCHAR(100) NOT NULL,
    description TEXT,
    activity_type ENUM('task', 'quiz', 'announcement') NOT NULL,
    due_date TIMESTAMP NULL,
    created_at TIMESTAMP DEFAULT CURRENT_TIMESTAMP,
    created_by INT NOT NULL,
    FOREIGN KEY (course_id) REFERENCES courses(id) ON DELETE CASCADE,
    FOREIGN KEY (created_by) REFERENCES users(id) ON DELETE CASCADE
);

CREATE TABLE IF NOT EXISTS submissions (
    id INT AUTO_INCREMENT PRIMARY KEY,
    activity_id INT NOT NULL,
    user_id INT NOT NULL,
    content TEXT,
    file_url VARCHAR(255),
    additional_files JSON,
    submitted_at TIMESTAMP DEFAULT CURRENT_TIMESTAMP,
    FOREIGN KEY (activity_id) REFERENCES activities(id) ON DELETE CASCADE,
    FOREIGN KEY (user_id) REFERENCES users(id) ON DELETE CASCADE
);

CREATE TABLE IF NOT EXISTS grades (
    id INT AUTO_INCREMENT PRIMARY KEY,
    submission_id INT NOT NULL,
    graded_by INT NOT NULL,
    score DECIMAL(5,2) NOT NULL,
    feedback TEXT,
    graded_at TIMESTAMP DEFAULT CURRENT_TIMESTAMP,
    FOREIGN KEY (submission_id) REFERENCES submissions(id) ON DELETE CASCADE,
    FOREIGN KEY (graded_by) REFERENCES users(id) ON DELETE CASCADE
);

CREATE TABLE IF NOT EXISTS comments (
    id INT AUTO_INCREMENT PRIMARY KEY,
    activity_id INT NOT NULL,
    user_id INT NOT NULL,
    content TEXT NOT NULL,
    created_at TIMESTAMP DEFAULT CURRENT_TIMESTAMP,
    FOREIGN KEY (activity_id) REFERENCES activities(id) ON DELETE CASCADE,
    FOREIGN KEY (user_id) REFERENCES users(id) ON DELETE CASCADE
);

CREATE TABLE IF NOT EXISTS achievements (
    id INT AUTO_INCREMENT PRIMARY KEY,
    name VARCHAR(100) NOT NULL,
    description TEXT,
    image_url VARCHAR(255),
    points INT DEFAULT 0
);

CREATE TABLE IF NOT EXISTS user_achievements (
    id INT AUTO_INCREMENT PRIMARY KEY,
    user_id INT NOT NULL,
    achievement_id INT NOT NULL,
    earned_at TIMESTAMP DEFAULT CURRENT_TIMESTAMP,
    UNIQUE KEY unique_user_achievement (user_id, achievement_id),
    FOREIGN KEY (user_id) REFERENCES users(id) ON DELETE CASCADE,
    FOREIGN KEY (achievement_id) REFERENCES achievements(id) ON DELETE CASCADE
);

CREATE TABLE IF NOT EXISTS messages (
	id INT AUTO_INCREMENT PRIMARY KEY,
	sender_id INT NOT NULL,
	receiver_id INT NOT NULL,
	message TEXT NOT NULL,
	sent_at TIMESTAMP DEFAULT CURRENT_TIMESTAMP,
	FOREIGN KEY (sender_id) REFERENCES users(id) ON DELETE CASCADE,
	FOREIGN KEY (receiver_id) REFERENCES users(id) on delete CASCADE
);

CREATE TABLE IF NOT EXISTS notifications(
	id INT AUTO_INCREMENT PRIMARY KEY,
	user_id INT NOT NULL,
	message TEXT NOT NULL,
	link_url VARCHAR(255),
	is_read BOOLEAN DEFAULT FALSE,
<<<<<<< HEAD
	created_at TIMESTAMP DEFAULT CURRENT_TIMESTRAMP,
=======
	created_at TIMESTAMP DEFAULT CURRENT_TIMESTAMP,
>>>>>>> 53e409b5
	FOREIGN KEY (user_id) REFERENCES users(id) ON DELETE CASCADE
);

CREATE TABLE IF NOT EXISTS subscriptions (
	id INT AUTO_INCREMENT PRIMARY KEY,
	user_id INT NOT NULL,
	plan_name VARCHAR(100),
	start_date DATE,
	end_date DATE,
	is_active BOOLEAN DEFAULT TRUE,
	FOREIGN KEY (user_id) REFERENCES users(id) ON DELETE CASCADE
);<|MERGE_RESOLUTION|>--- conflicted
+++ resolved
@@ -1,8 +1,4 @@
-<<<<<<< HEAD
-CREATE DATABASE IF NOT EXISTS courseclash_db;
-=======
--- CREATE DATABASE IF NOT EXISTS courseclash_db;
->>>>>>> 53e409b5
+
 
 -- Usar la base de datos courseclash_db
 -- USE courseclash_db;
@@ -19,11 +15,7 @@
     created_at TIMESTAMP DEFAULT CURRENT_TIMESTAMP,
     avatar_url VARCHAR(255),
     bio TEXT,
-<<<<<<< HEAD
-    experience_points INT DEFAULT 0,
-=======
     experience_points INT DEFAULT 0
->>>>>>> 53e409b5
 );
 
 -- Tablas de cursos
@@ -128,11 +120,7 @@
 	message TEXT NOT NULL,
 	link_url VARCHAR(255),
 	is_read BOOLEAN DEFAULT FALSE,
-<<<<<<< HEAD
-	created_at TIMESTAMP DEFAULT CURRENT_TIMESTRAMP,
-=======
 	created_at TIMESTAMP DEFAULT CURRENT_TIMESTAMP,
->>>>>>> 53e409b5
 	FOREIGN KEY (user_id) REFERENCES users(id) ON DELETE CASCADE
 );
 
@@ -144,4 +132,4 @@
 	end_date DATE,
 	is_active BOOLEAN DEFAULT TRUE,
 	FOREIGN KEY (user_id) REFERENCES users(id) ON DELETE CASCADE
-);+);
