--- conflicted
+++ resolved
@@ -69,13 +69,9 @@
       const result = await registerUser(userData);
       console.log('✅ Registration successful with Apollo:', result);
 
-<<<<<<< HEAD
       // Redirect to cursos after successful registration
       router.push('/cursos');
-=======
-      // Redirect to dashboard after successful registration
-      window.location.href = '/dashboard';
->>>>>>> 29c27607
+
     } catch (error) {
       console.error('Registration error:', error);
 
