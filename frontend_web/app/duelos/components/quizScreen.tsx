<<<<<<< HEAD
'use client';
import { useState, useEffect } from 'react';
import { Question } from './Question';
import { DuelHeader } from './DuelHeader';
import { DuelResults } from './DuelResults';
=======
import { useState, useEffect, useRef } from "react";
import { Question } from "./Question";
import { DuelHeader } from "./DuelHeader";
import { DuelResults } from "./DuelResults";
>>>>>>> f8eb058f
// import { PowerUps } from './PowerUps';
// import { StreakAlert } from './StreakAlert';

interface QuestionData {
  id: string;
  text: string;
  answer: string;
  options: string[];
  duration: number;
}

interface DuelResultsData {
  is_draw: boolean;
  player1_id: string;
  player2_id: string;
  player1_elo: {
    change: number;
    current: number;
    previous: number;
  };
  player1_rank: string;
  player1_score: number;
  player2_elo: {
    change: number;
    current: number;
    previous: number;
  };
  player2_rank: string;
  player2_score: number;
  winner_id: string;
}

interface QuizScreenProps {
  wsConnection: WebSocket | null;
  playerId: string;
  opponentId: string;
  onExit?: () => void;
}

export default function QuizScreen({
  wsConnection,
  playerId,
  opponentId,
  onExit,
}: QuizScreenProps) {
  const [currentQuestion, setCurrentQuestion] = useState<QuestionData | null>(
    null
  );
  const [isWaiting, setIsWaiting] = useState(true);
  const [isInitializing, setIsInitializing] = useState(true);
  const [playerProgress, setPlayerProgress] = useState(0);
  const [opponentProgress, setOpponentProgress] = useState(0);
  const [totalQuestions] = useState(5);
  const [error, setError] = useState<string | null>(null);
  const [duelResults, setDuelResults] = useState<DuelResultsData | null>(null);
  const [timeRemaining, setTimeRemaining] = useState<number>(0);
  const [hasAnswered, setHasAnswered] = useState<boolean>(false);

  // Refs to prevent duplicate submissions
  const timerRef = useRef<NodeJS.Timeout | null>(null);
  const hasSubmittedRef = useRef<boolean>(false);

  useEffect(() => {
    if (!wsConnection) return;

    console.log(`[${playerId}] Setting up WebSocket message handler`);
    console.log(
      `[${playerId}] WebSocket readyState: ${wsConnection.readyState}`
    );
    console.log(`[${playerId}] WebSocket URL: ${wsConnection.url}`);
    console.log(`[${playerId}] useEffect execution time: ${Date.now()}`);
    setIsInitializing(false); // Mark as initialized once we have a connection

    const handleMessage = (event: MessageEvent) => {
      try {
        console.log(`[${playerId}] Raw WebSocket message:`, event.data);
        console.log(`[${playerId}] Message type:`, typeof event.data);

        // Handle plain text messages
        if (typeof event.data === 'string' && !event.data.startsWith('{')) {
          console.log(`[${playerId}] Received text message:`, event.data);

          if (event.data.includes('Esperando al oponente')) {
            setIsWaiting(true);
            console.log('isWaiting de esperando al oponente', isWaiting);
            setError(null);
          } else if (
            event.data === '¡Oponente conectado! El duelo comenzará pronto.' ||
            event.data === '¡Duelo listo!'
          ) {
            console.log(
              `[${playerId}] Both players connected, waiting for first question...`
            );
            setIsWaiting(true);
            console.log('isWaiting de elseIf', isWaiting);
            setError(null);
          }
          return;
        }

        // Handle JSON messages
        const data =
          typeof event.data === 'string' ? JSON.parse(event.data) : event.data;
        console.log(`[${playerId}] Parsed WebSocket message:`, data);

        if (data.type === 'question') {
          console.log(`[${playerId}] Received question, starting quiz!`);
          setIsWaiting(false);
          console.log('isWaiting falso', isWaiting);
          setCurrentQuestion(data.data);
          setTimeRemaining(data.data.duration || 30); // Set timer with duration from question
          setHasAnswered(false); // Reset answer state for new question
          hasSubmittedRef.current = false; // Reset submission flag for new question
          setError(null);
          // Update opponent progress when new question arrives
          setOpponentProgress((prev) => Math.min(prev + 1, totalQuestions) - 1);
        } else if (data.type === 'opponent_progress') {
          console.log('Opponent progress update:', data.progress);
          setOpponentProgress(data.progress);
          // If opponent has finished all questions, show waiting message
          if (data.progress >= totalQuestions) {
            setError('Tu oponente ha terminado. Esperando tus respuestas...');
          }
        } else if (data.type === 'duel_end') {
          console.log('Duel end message received:', data);
          setDuelResults(data.data);
          console.log('Duel results state set to:', data.data);
        } else if (data.type === 'error') {
          setError(data.message);
        } else {
          console.log('Unknown message type:', data.type);
        }
      } catch (err) {
        console.error('Error parsing WebSocket message:', err);
        console.error('Raw message that caused error:', event.data);
        setError('Error al procesar el mensaje del servidor');
      }
    };

    // Add more event listeners for debugging
    const handleOpen = () => {
      console.log(`[${playerId}] WebSocket connection opened`);
    };

    const handleClose = (event: CloseEvent) => {
      console.log(
        `[${playerId}] WebSocket connection closed:`,
        event.code,
        event.reason
      );
      setError('Conexión perdida con el servidor');
    };

    const handleError = (error: Event) => {
      console.error(`[${playerId}] WebSocket error:`, error);
      setError('Error en la conexión WebSocket');
    };

    wsConnection.addEventListener('message', handleMessage);
    wsConnection.addEventListener('open', handleOpen);
    wsConnection.addEventListener('close', handleClose);
    wsConnection.addEventListener('error', handleError);

    // Delay crítico para sincronización - NO REMOVER
    // Aparentemente este timing es necesario para la estabilidad
    const stabilizationTimer = setTimeout(() => {
      console.log(
        `[${playerId}] Sincronización completada - conexión estabilizada`
      );

      // Ping original (comentado por ahora)
      // if (wsConnection.readyState === WebSocket.OPEN) {
      //   wsConnection.send(JSON.stringify({ type: 'ping', playerId }));
      // }
    }, 500);

    // Limpiar timer en cleanup
    return () => {
      console.log(`[${playerId}] Cleaning up WebSocket connection`);
      clearTimeout(stabilizationTimer);

      // Clean up timer
      if (timerRef.current) {
        clearInterval(timerRef.current);
        timerRef.current = null;
      }

      if (wsConnection) {
        wsConnection.removeEventListener('message', handleMessage);
        wsConnection.removeEventListener('open', handleOpen);
        wsConnection.removeEventListener('close', handleClose);
        wsConnection.removeEventListener('error', handleError);
      }
    };
  }, [wsConnection, playerId, totalQuestions]);

  // Timer effect - improved to prevent duplicate submissions
  useEffect(() => {
    // Clear any existing timer
    if (timerRef.current) {
      clearInterval(timerRef.current);
      timerRef.current = null;
    }

    // Don't start timer if no question, already answered, or time is up
    if (!currentQuestion || hasAnswered || timeRemaining <= 0) return;

    console.log(
      `[${playerId}] Starting timer for question ${currentQuestion.id}, time: ${timeRemaining}s`
    );

    timerRef.current = setInterval(() => {
      setTimeRemaining((prev) => {
        const newTime = prev - 1;
        console.log(`[${playerId}] Timer tick: ${newTime}s remaining`);

        // Time's up! Send incorrect answer automatically (only once)
        if (newTime <= 0 && !hasSubmittedRef.current) {
          console.log(`[${playerId}] Time's up! Sending auto-incorrect answer`);
          hasSubmittedRef.current = true; // Set flag to prevent duplicate submissions

          if (wsConnection && wsConnection.readyState === WebSocket.OPEN) {
            try {
              wsConnection.send(
                JSON.stringify({
                  type: "answer",
                  questionId: currentQuestion.id,
                  answer: "incorrecto",
                })
              );
              setPlayerProgress((prev) => prev + 1);
              setHasAnswered(true);
              console.log(
                `[${playerId}] Auto-incorrect answer sent successfully`
              );
            } catch (err) {
              console.error(
                `[${playerId}] Error sending auto-incorrect answer:`,
                err
              );
              hasSubmittedRef.current = false; // Reset flag on error to allow retry
            }
          }
        }

        return Math.max(newTime, 0);
      });
    }, 1000);

    return () => {
      if (timerRef.current) {
        clearInterval(timerRef.current);
        timerRef.current = null;
      }
    };
  }, [currentQuestion?.id, hasAnswered]); // Removed timeRemaining from dependencies to prevent re-creation

  const handleAnswerSelect = (selectedOption: string) => {
    if (
      !wsConnection ||
      !currentQuestion ||
      hasAnswered ||
      hasSubmittedRef.current
    )
      return;

    console.log(`[${playerId}] User selected answer: ${selectedOption}`);
    hasSubmittedRef.current = true; // Prevent duplicate submissions

    try {
      wsConnection.send(
        JSON.stringify({
          type: 'answer',
          questionId: currentQuestion.id,
          answer: selectedOption,
        })
      );

      setPlayerProgress((prev) => prev + 1);
      setHasAnswered(true); // Mark as answered to stop timer
      setError(null);
      console.log(`[${playerId}] User answer sent successfully`);
    } catch (err) {
<<<<<<< HEAD
      console.error('Error sending answer:', err);
      setError('Error al enviar la respuesta');
=======
      console.error(`[${playerId}] Error sending answer:`, err);
      setError("Error al enviar la respuesta");
      hasSubmittedRef.current = false; // Reset flag on error to allow retry
>>>>>>> f8eb058f
    }
  };

  if (duelResults) {
    console.log('Rendering duel results:', duelResults);
    return (
      <div className='min-h-screen'>
        <DuelResults
          results={duelResults}
          playerId={playerId}
          opponentId={opponentId}
          onExit={onExit}
        />
      </div>
    );
  }

  if (isInitializing) {
    return (
      <div className='min-h-screen flex items-center justify-center'>
        <div className='text-center'>
          <div className='animate-spin rounded-full h-16 w-16 border-t-2 border-b-2 border-emerald-500 mx-auto mb-4'></div>
          <h2 className='text-xl font-semibold text-gray-700'>
            Inicializando duelo...
          </h2>
          <p className='text-gray-500 mt-2'>
            Estableciendo conexión con el servidor
          </p>
        </div>
      </div>
    );
  }

  if (isWaiting) {
    return (
      <div className='min-h-screen flex items-center justify-center'>
        <div className='text-center'>
          <div className='animate-spin rounded-full h-16 w-16 border-t-2 border-b-2 border-emerald-500 mx-auto mb-4'></div>
          <h2 className='text-xl font-semibold text-gray-700'>
            Esperando al oponente...
          </h2>
          <p className='text-gray-500 mt-2'>
            El duelo comenzará cuando ambos jugadores estén listos
          </p>
          {error && <p className='text-orange-500 mt-2'>{error}</p>}
        </div>
      </div>
    );
  }

  if (!currentQuestion) {
    return (
      <div className='min-h-screen flex items-center justify-center'>
        <div className='text-center'>
          <h2 className='text-xl font-semibold text-gray-700'>
            Esperando la siguiente pregunta...
          </h2>
          {error && <p className='text-red-500 mt-2'>{error}</p>}
        </div>
      </div>
    );
  }

  return (
    <div className='min-h-screen flex flex-col'>
      <main className='mx-auto px-4 py-6 flex-grow container'>
        <div className='mx-auto max-w-3xl'>
          {error && (
            <div className='mb-4 p-4 bg-red-100 rounded-lg'>
              <p className='text-red-700'>{error}</p>
            </div>
          )}

          <DuelHeader
            title='Duelo de Preguntas'
            opponent={opponentId}
            playerProgress={playerProgress}
            opponentProgress={opponentProgress}
            totalQuestions={totalQuestions}
          />

          <Question
            key={currentQuestion.id}
            questionNumber={playerProgress + 1}
            totalQuestions={totalQuestions}
            question={currentQuestion.text}
            options={currentQuestion.options.map((option, index) => ({
              letter: String.fromCharCode(65 + index),
              text: option,
            }))}
            onAnswerSelect={handleAnswerSelect}
            timeRemaining={timeRemaining}
            hasAnswered={hasAnswered}
            totalTime={currentQuestion.duration || 30}
          />

          {/* <PowerUps />

          <StreakAlert
            streak={3}
            message='¡Racha de 3 respuestas correctas! Próxima respuesta con puntos dobles.'
          /> */}
        </div>
      </main>
    </div>
  );
}<|MERGE_RESOLUTION|>--- conflicted
+++ resolved
@@ -1,15 +1,7 @@
-<<<<<<< HEAD
-'use client';
-import { useState, useEffect } from 'react';
+import { useState, useEffect, useRef } from 'react';
 import { Question } from './Question';
 import { DuelHeader } from './DuelHeader';
 import { DuelResults } from './DuelResults';
-=======
-import { useState, useEffect, useRef } from "react";
-import { Question } from "./Question";
-import { DuelHeader } from "./DuelHeader";
-import { DuelResults } from "./DuelResults";
->>>>>>> f8eb058f
 // import { PowerUps } from './PowerUps';
 // import { StreakAlert } from './StreakAlert';
 
@@ -204,7 +196,7 @@
         wsConnection.removeEventListener('error', handleError);
       }
     };
-  }, [wsConnection, playerId, totalQuestions]);
+  }, [wsConnection, playerId]);
 
   // Timer effect - improved to prevent duplicate submissions
   useEffect(() => {
@@ -235,9 +227,9 @@
             try {
               wsConnection.send(
                 JSON.stringify({
-                  type: "answer",
+                  type: 'answer',
                   questionId: currentQuestion.id,
-                  answer: "incorrecto",
+                  answer: 'incorrecto',
                 })
               );
               setPlayerProgress((prev) => prev + 1);
@@ -293,14 +285,9 @@
       setError(null);
       console.log(`[${playerId}] User answer sent successfully`);
     } catch (err) {
-<<<<<<< HEAD
-      console.error('Error sending answer:', err);
+      console.error(`[${playerId}] Error sending answer:`, err);
       setError('Error al enviar la respuesta');
-=======
-      console.error(`[${playerId}] Error sending answer:`, err);
-      setError("Error al enviar la respuesta");
       hasSubmittedRef.current = false; // Reset flag on error to allow retry
->>>>>>> f8eb058f
     }
   };
 
