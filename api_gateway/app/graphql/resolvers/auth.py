"""
Módulo de Resolvers de Autenticación para GraphQL

Este módulo implementa las operaciones de autenticación y gestión de usuarios
del API Gateway de CourseClash utilizando GraphQL. Proporciona funcionalidades para:

- Inicio de sesión y registro de usuarios
- Gestión de tokens de autenticación
- Consulta de información de usuarios
- Operaciones de autenticación como cierre de sesión y restablecimiento de contraseña

El módulo está diseñado para trabajar con una base de datos simulada (mock) con fines
de desarrollo, pero está estructurado para facilitar la migración a una implementación
real con base de datos en producción.
"""

import strawberry
from typing import List, Optional
from datetime import datetime
import os
import httpx
from enum import Enum, auto

# Environment variables
AUTH_SERVICE_URL = os.getenv("AUTH_SERVICE_URL", "http://auth_user_service:8000")


# Tipos GraphQL para el módulo de autenticación
@strawberry.enum
class UserRole(Enum):
    STUDENT = "STUDENT"
    TEACHER = "TEACHER"
    ADMIN = "ADMIN"


@strawberry.type
class User:
    id: str
    username: str
    email: str
    fullName: Optional[str] = None
    avatar: Optional[str] = None
    role: UserRole
    createdAt: str
    updatedAt: Optional[str] = None


@strawberry.type
class AuthSuccess:
    user: User
    token: str
    refreshToken: str
    expiresAt: str


@strawberry.type
class AuthError:
    message: str
    code: str


# Unión de tipos para la respuesta de autenticación
AuthResult = strawberry.union("AuthResult", (AuthSuccess, AuthError))


@strawberry.type
class ForgotPasswordSuccess:
    message: str
    code: str
    token: str


@strawberry.type
class ForgotPasswordError:
    message: str
    code: str


# Unión de tipos para la respuesta de forgot password
ForgotPasswordResult = strawberry.union(
    "ForgotPasswordResult", (ForgotPasswordSuccess, ForgotPasswordError)
)


@strawberry.type
class UpdatePasswordSuccess:
    message: str


@strawberry.type
class UpdatePasswordError:
    message: str
    code: str


# Union type for update password response
UpdatePasswordResult = strawberry.union(
    "UpdatePasswordResult", (UpdatePasswordSuccess, UpdatePasswordError)
)


# Consultas (Queries)
@strawberry.type
class Query:
    @strawberry.field
    async def me(self, info) -> Optional[User]:
        """
        Obtiene la información del usuario autenticado actualmente.

        Returns:
            Optional[User]: Información del usuario o None si no está autenticado
        """
        request = info.context["request"]

        # Intentar obtener el token desde el header Authorization
        auth_header = request.headers.get("authorization")
        token = None

        if auth_header and auth_header.startswith("Bearer "):
            token = auth_header.split(" ")[1]
        else:
            # Si no hay header Authorization, intentar obtener desde cookies
            token = request.cookies.get("auth_token")

        if not token:
            return None

        try:
            async with httpx.AsyncClient(timeout=10.0) as client:
                response = await client.get(
                    f"{AUTH_SERVICE_URL}/auth/me",
                    headers={"Authorization": f"Bearer {token}"},
                )

                if response.status_code != 200:
                    return None

                user_data = response.json()

                # Transform the data to match GraphQL User type
                graphql_user_data = {
                    "id": str(user_data.get("id")),
                    "username": user_data.get("username"),
                    "email": user_data.get("email"),
                    "fullName": user_data.get(
                        "full_name"
                    ),  # Transform full_name to fullName
                    "avatar": user_data.get(
                        "avatar_url"
                    ),  # Transform avatar_url to avatar
                    "role": (
                        "ADMIN" if user_data.get("is_superuser") else "STUDENT"
                    ),  # Transform is_superuser to role
                    "createdAt": user_data.get("created_at", ""),  # Asegurar que existe
                    "updatedAt": user_data.get("updated_at"),
                }

                print("👤 Transformed user data:", graphql_user_data)  # Debug log
                return User(**graphql_user_data)
        except Exception as e:
            print("❌ Error in me query:", str(e))
            return None

    @strawberry.field
    async def getUserById(self, id: str) -> Optional[User]:
        """
        Obtiene un usuario por su ID.

        Args:
            id (str): ID único del usuario

        Returns:
            Optional[User]: Información del usuario o None si no se encuentra
        """
        user_data = get_user_by_id(id)

        if not user_data:
            return None

        return User(
            id=user_data["id"],
            username=user_data["username"],
            email=user_data["email"],
            fullName=user_data.get("fullName"),
            avatar=user_data.get("avatar"),
            role=user_data["role"],
            createdAt=user_data["createdAt"],
            updatedAt=user_data.get("updatedAt"),
        )

    @strawberry.field
    async def getUserByEmail(self, email: str) -> Optional[User]:
        """
        Obtiene un usuario por su correo electrónico.

        Args:
            email (str): Correo electrónico del usuario

        Returns:
            Optional[User]: Información del usuario o None si no se encuentra
        """
        try:
            async with httpx.AsyncClient(timeout=10.0) as client:
                response = await client.get(
                    f"{AUTH_SERVICE_URL}/auth/user/by-email/{email}"
                )

                if response.status_code != 200:
                    return None

                user_data = response.json()

                # Transform the data to match GraphQL User type
                graphql_user_data = {
                    "id": str(user_data.get("id")),
                    "username": user_data.get("username"),
                    "email": user_data.get("email"),
                    "fullName": user_data.get("full_name"),
                    "avatar": user_data.get("avatar_url"),
                    "role": "ADMIN" if user_data.get("is_superuser") else "STUDENT",
                    "createdAt": user_data.get("created_at", ""),  # Asegurar que existe
                    "updatedAt": user_data.get("updated_at"),
                }

                return User(**graphql_user_data)
        except Exception as e:
            print("❌ Error in getUserByEmail query:", str(e))
            return None


# Mutaciones (Mutations)
@strawberry.type
class Mutation:
    @strawberry.mutation
    async def login(self, email: str, password: str) -> AuthResult:
        """
        Inicia sesión de un usuario con email y contraseña.

        Args:
            email (str): Correo electrónico del usuario
            password (str): Contraseña del usuario

        Returns:
            Union[AuthSuccess, AuthError]:
                - AuthSuccess: Si el inicio de sesión es exitoso, contiene el token y la información del usuario
                - AuthError: Si hay un error en la autenticación, contiene el mensaje y código de error

        Códigos de error posibles:
            - INVALID_CREDENTIALS: Las credenciales proporcionadas son incorrectas
            - ACCOUNT_LOCKED: La cuenta está bloqueada temporalmente
            - SERVER_ERROR: Error del servidor al procesar la solicitud
        """
        try:
            async with httpx.AsyncClient(timeout=10.0) as client:
                response = await client.post(
                    f"{AUTH_SERVICE_URL}/auth/login",
                    json={"username": email, "password": password},
                )

                if response.status_code == 401:
                    error_data = response.json()
                    error_detail = "Credenciales inválidas"
                    error_code = "AUTHENTICATION_ERROR"

                    if "detail" in error_data:
                        if isinstance(error_data["detail"], dict):
                            error_detail = error_data["detail"].get(
                                "message", error_detail
                            )
                            error_code = error_data["detail"].get("code", error_code)
                        else:
                            error_detail = error_data["detail"]

                    return AuthError(message=error_detail, code=error_code)

                if response.status_code == 500:
                    error_data = response.json()
                    error_detail = "Error de conexión con el servidor, intenta nuevamente más tarde"
                    error_code = "SERVER_ERROR"
                    return AuthError(message=error_detail, code=error_code)

                auth_data = response.json()
                user_data = auth_data.get("user", {})
                print("🔑 Auth data:", auth_data)  # Debug log

                # Create a new dictionary with only the fields we need for the GraphQL User type
                graphql_user_data = {
                    "id": str(user_data.get("id")),  # Ensure id is a string
                    "username": user_data.get("username"),
                    "email": user_data.get("email"),
                    "fullName": user_data.get(
                        "full_name"
                    ),  # Convert full_name to fullName
                    "avatar": user_data.get(
                        "avatar_url"
                    ),  # Convert avatar_url to avatar
<<<<<<< HEAD
                    "role": "TEACHER" if user_data.get("is_superuser",0) == 1 else "STUDENT",
                    "createdAt": user_data.get("created_at"),
=======
                    "role": user_data.get(
                        "role", "STUDENT"
                    ),  # Default to STUDENT if not specified
                    "createdAt": user_data.get("created_at", ""),  # Asegurar que existe
>>>>>>> 271ae39a
                    "updatedAt": user_data.get("updated_at"),
                }

                return AuthSuccess(
                    user=User(**graphql_user_data),
                    token=auth_data.get("token", ""),
                    refreshToken=auth_data.get("token_refresh", ""),
                    expiresAt=auth_data.get("exp", ""),
                )
        except Exception as e:
            return AuthError(message=str(e), code="SERVICE_ERROR")

    @strawberry.mutation
    async def register(
        self,
        username: str,
        email: str,
        password: str,
        fullName: Optional[str] = None,
        role: Optional[UserRole] = None,
    ) -> AuthResult:
        """
        Registra un nuevo usuario en el sistema.

        Args:
            username (str): Nombre de usuario
            email (str): Correo electrónico
            password (str): Contraseña
            fullName (Optional[str]): Nombre completo del usuario
            role (Optional[UserRole]): Rol del usuario

        Returns:
            AuthResult: Resultado de la operación de registro
        """
        try:
            async with httpx.AsyncClient(timeout=10.0) as client:
                print(
                    "🔑 Register request:",
                    {
                        "username": username,
                        "email": email,
                        "password": password,
                        "full_name": fullName,
                        "role": role.value if role else "STUDENT",
                    },
                )
                response = await client.post(
                    f"{AUTH_SERVICE_URL}/auth/register",
                    json={
                        "username": username,
                        "email": email,
                        "password": password,
                        "full_name": fullName,
                        "role": role.value if role else "STUDENT",
                    },
                )

                if response.status_code != 201:
                    error_detail = "Error al registrar usuario"
                    try:
                        error_data = response.json()
                        if "detail" in error_data:
                            error_detail = error_data["detail"]
                    except Exception:
                        pass
                    return AuthError(message=error_detail, code="REGISTRATION_ERROR")

                auth_data = response.json()
                user_data = auth_data.get("user", {})

                if "full_name" in user_data:
                    user_data["fullName"] = user_data.pop("full_name")

                return AuthSuccess(
                    user=User(**user_data),
                    token=auth_data.get("token", ""),
                    refreshToken=auth_data.get("token_refresh", ""),
                    expiresAt=auth_data.get("exp", ""),
                )
        except Exception as e:
            return AuthError(message=str(e), code="SERVICE_ERROR")

    @strawberry.mutation
    async def refreshToken(self, refreshToken: str) -> AuthResult:
        """
        Renueva el token de autenticación usando un refresh token.

        Args:
            refreshToken (str): Token de refresco obtenido durante el login

        Returns:
            AuthSuccess: Nuevo token e información del usuario

        Raises:
            Exception: Si el refresh token es inválido o el usuario no existe
        """
        try:
            async with httpx.AsyncClient(timeout=10.0) as client:
                response = await client.post(
                    f"{AUTH_SERVICE_URL}/auth/refresh",
                    json={"refresh_token": refreshToken},
                )

                if response.status_code != 200:
                    error_detail = "Token de actualización inválido"
                    try:
                        error_data = response.json()
                        if "detail" in error_data:
                            error_detail = error_data["detail"]
                    except Exception:
                        pass
                    return AuthError(message=error_detail, code="REFRESH_ERROR")

                auth_data = response.json()
                user_data = auth_data.get("user", {})

                return AuthSuccess(
                    user=User(**user_data),
                    token=auth_data.get("access_token", ""),
                    refreshToken=auth_data.get("refresh_token", ""),
                    expiresAt=auth_data.get("expires_at", ""),
                )
        except Exception as e:
            return AuthError(message=str(e), code="SERVICE_ERROR")

    @strawberry.mutation
    async def logout(self, info) -> bool:
        """
        Cierra la sesión del usuario actual.

        Nota: En una implementación real, esto invalidaría el token.

        Returns:
            bool: Siempre retorna True indicando éxito
        """
        request = info.context["request"]

        # Intentar obtener el token desde el header Authorization
        auth_header = request.headers.get("authorization")
        token = None

        if auth_header and auth_header.startswith("Bearer "):
            token = auth_header.split(" ")[1]
        else:
            # Si no hay header Authorization, intentar obtener desde cookies
            token = request.cookies.get("auth_token")

        if not token:
            return False

        try:
            async with httpx.AsyncClient(timeout=10.0) as client:
                response = await client.post(
                    f"{AUTH_SERVICE_URL}/auth/logout",
                    headers={"Authorization": f"Bearer {token}"},
                )

                return response.status_code == 200
        except Exception:
            return False

    @strawberry.mutation
    async def resetPassword(self, email: str) -> bool:
        """
        Inicia el proceso de restablecimiento de contraseña.

        Args:
            email (str): Correo electrónico del usuario

        Returns:
            bool: True si el usuario existe, False en caso contrario

        Nota: En una implementación real, se enviaría un correo con un enlace
        para restablecer la contraseña.
        """
        # En una implementación real, aquí se enviaría un correo con un enlace
        # En esta implementación simulada, solo verificamos si el usuario existe
        user = get_user_by_email(email)
        return user is not None

    @strawberry.mutation
    async def updatePassword(
        self,
        newPassword: str,
        code: str,
        email: str,
        info,
    ) -> UpdatePasswordResult:
        try:
            auth_service_url = os.getenv("AUTH_SERVICE_URL", "http://localhost:8000")
            update_password_url = f"{auth_service_url}/auth/update-password"

            # Intentar obtener el token desde el header Authorization o cookies
            request = info.context["request"]
            auth_header = request.headers.get("authorization")
            token = None

            if auth_header and auth_header.startswith("Bearer "):
                token = auth_header.split(" ")[1]
            else:
                # Si no hay header Authorization, intentar obtener desde cookies
                token = request.cookies.get("auth_token")

            if not token:
                print("❌ No authorization token found")
                return UpdatePasswordError(
                    message="No authorization token provided", code="INVALID_TOKEN"
                )

            print(
                "🔑 Request details:",
                {
                    "url": update_password_url,
                    "email": email,
                    "code": code,
                    "token_length": len(token),
                    "timestamp": datetime.now().isoformat(),
                },
            )

            async with httpx.AsyncClient(timeout=10.0) as client:
                try:
                    response = await client.post(
                        update_password_url,
                        json={
                            "email": email,
                            "code": code,
                            "password": newPassword,
                        },
                        headers={"Authorization": f"Bearer {token}"},
                    )

                    print(
                        "📥 Auth service response:",
                        {
                            "status_code": response.status_code,
                            "headers": dict(response.headers),
                            "timestamp": datetime.now().isoformat(),
                        },
                    )

                    if response.status_code != 200:
                        error_detail = "Error al procesar la solicitud"
                        error_code = "SERVER_ERROR"
                        try:
                            error_data = response.json()
                            print("❌ Error response data:", error_data)
                            if isinstance(error_data.get("detail"), dict):
                                error_detail = error_data["detail"].get(
                                    "message", error_detail
                                )
                                error_code = error_data["detail"].get(
                                    "code", error_code
                                )
                            elif isinstance(error_data.get("detail"), str):
                                error_detail = error_data["detail"]
                        except Exception as json_error:
                            print(f"❌ Error parsing response: {str(json_error)}")

                        return UpdatePasswordError(
                            message=error_detail, code=error_code
                        )

                    return UpdatePasswordSuccess(
                        message="Contraseña actualizada correctamente"
                    )

                except httpx.RequestError as e:
                    print(f"❌ Request error: {str(e)}")
                    return UpdatePasswordError(
                        message=f"Error connecting to auth service: {str(e)}",
                        code="SERVER_ERROR",
                    )

        except Exception as e:
            print(f"❌ Unexpected error in updatePassword: {str(e)}")
            return UpdatePasswordError(
                message="Error al procesar la solicitud de restablecimiento de contraseña",
                code="SERVER_ERROR",
            )

    @strawberry.mutation
    async def forgotPassword(self, email: str) -> ForgotPasswordResult:
        """
        Inicia el proceso de restablecimiento de contraseña.

        Args:
            email (str): Correo electrónico del usuario

        Returns:
            Union[ForgotPasswordSuccess, ForgotPasswordError]:
                - ForgotPasswordSuccess: Si el proceso se inició correctamente
                - ForgotPasswordError: Si hay un error en el proceso

        Nota: En una implementación real, se enviaría un correo con un enlace
        para restablecer la contraseña.
        """
        try:
            # Preparar los datos para el microservicio de autenticación
            auth_service_url = os.getenv("AUTH_SERVICE_URL", "http://localhost:8000")
            recovery_url = f"{auth_service_url}/auth/recovery"
            print("Recovery URL: ", recovery_url)

            # Utilizar el cliente HTTP para realizar la petición al microservicio
            async with httpx.AsyncClient(timeout=10.0) as client:
                # Realizar la petición al microservicio de autenticación
                response = await client.post(recovery_url, json={"email": email})
                print("Response: ", response)
                print("Response JSON: ", response.json())

                # Log para depuración
                print(
                    f"Recovery request to {recovery_url} - Status: {response.status_code}"
                )

                # Si hay un error HTTP, devolver un error
                if response.status_code != 200:
                    error_detail = "Error al procesar la solicitud"
                    error_code = "SERVER_ERROR"
                    try:
                        error_data = response.json()
                        if isinstance(error_data.get("detail"), dict):
                            error_detail = error_data["detail"].get(
                                "message", error_detail
                            )
                            error_code = error_data["detail"].get("code", error_code)
                        elif isinstance(error_data.get("detail"), str):
                            error_detail = error_data["detail"]
                    except Exception as json_error:
                        print(f"Error parsing response: {str(json_error)}")

                    return ForgotPasswordError(message=error_detail, code=error_code)

                # Procesar la respuesta exitosa
                recovery_data = response.json()
                print("Recovery data: ", recovery_data)

                return ForgotPasswordSuccess(
                    message="Si el correo existe en nuestra base de datos, recibirás instrucciones para restablecer tu contraseña",
                    code=recovery_data["code"],
                    token=recovery_data["token"],
                )

        except Exception as e:
            print(f"Error en forgotPassword: {str(e)}")
            return ForgotPasswordError(
                message="Error al procesar la solicitud de restablecimiento de contraseña",
                code="SERVER_ERROR",
            )<|MERGE_RESOLUTION|>--- conflicted
+++ resolved
@@ -294,15 +294,10 @@
                     "avatar": user_data.get(
                         "avatar_url"
                     ),  # Convert avatar_url to avatar
-<<<<<<< HEAD
+
                     "role": "TEACHER" if user_data.get("is_superuser",0) == 1 else "STUDENT",
                     "createdAt": user_data.get("created_at"),
-=======
-                    "role": user_data.get(
-                        "role", "STUDENT"
-                    ),  # Default to STUDENT if not specified
-                    "createdAt": user_data.get("created_at", ""),  # Asegurar que existe
->>>>>>> 271ae39a
+
                     "updatedAt": user_data.get("updated_at"),
                 }
 
