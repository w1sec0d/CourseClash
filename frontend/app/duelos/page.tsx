'use client';
import { useState, useEffect } from 'react';
import { REQUEST_DUEL, ACCEPT_DUEL } from '../graphql/mutations/duel';
import { RequestDuelResponse } from '../types/duel';
import { fetchGraphQL } from '@/lib/graphql-client';
import QuizScreen from './components/quizScreen';
import { useAuth } from '@/lib/auth-context';
import { User } from '@/lib/auth-hooks';
import Button from '@/components/Button';
import { TrophyIcon } from '@heroicons/react/24/outline';
import Image from 'next/image';

export default function Duelos() {
  const { user } = useAuth();
  const [duelResponse, setDuelResponse] = useState<RequestDuelResponse | null>(
    null
  );
  const [error, setError] = useState<string | null>(null);
  const [isLoading, setIsLoading] = useState(false);
  const [wsConnection, setWsConnection] = useState<WebSocket | null>(null);
  const [notificationWs, setNotificationWs] = useState<WebSocket | null>(null);
  const [showQuiz, setShowQuiz] = useState(false);
  const [formData, setFormData] = useState({
    duelId: '',
    playerId: user?.id || '',
  });
  const [opponentEmail, setOpponentEmail] = useState('');
  const [opponentUser, setOpponentUser] = useState<User | null>(null);
  const [isSearching, setIsSearching] = useState(false);
  const [pendingChallenges, setPendingChallenges] = useState<
    Array<{
      duelId: string;
      requesterId: string;
      requesterName: string;
      timestamp: string;
    }>
  >([]);

  useEffect(() => {
    if (user?.id) {
      console.log('User data loaded:', user);
      console.log('Setting playerId to:', user.id);
      setFormData((prev) => ({
        ...prev,
        playerId: user.id,
      }));
    } else {
      console.log('User data not available or missing ID:', user);
    }
  }, [user]);

  // Establecer la conexión WebSocket para notificaciones de duelos al cargar la página
  useEffect(() => {
    let localWs: WebSocket | null = null;
    let connectionAttempts = 0;
    let errorGracePeriod = true; // Prevents showing errors during initial connection attempts

    // Set a timer to disable the grace period after 5 seconds
    const gracePeriodTimer = setTimeout(() => {
      errorGracePeriod = false;
    }, 5000);

    if (user?.id && !notificationWs) {
      console.log(
        `Attempting to connect to notifications WebSocket for user ${user.id}...`
      );

      const connectWebSocket = () => {
        connectionAttempts++;
        const wsUrl = `ws://localhost:8002/ws/notifications/${user.id}`;
        console.log(
          `Connecting to WebSocket URL: ${wsUrl} (attempt ${connectionAttempts})`
        );

        localWs = new WebSocket(wsUrl);

        localWs.onopen = () => {
          console.log(
            'Notification WebSocket connection established successfully'
          );
          setError(null); // Clear any existing connection errors
          connectionAttempts = 0; // Reset connection attempts on successful connection
        };

        localWs.onmessage = (event) => {
          try {
            console.log('WebSocket message received:', event.data);
            const data = JSON.parse(event.data);

            if (data.type === 'duel_request') {
              console.log('Duel request notification received:', data);
              setPendingChallenges((prev) => [
                ...prev,
                {
                  duelId: data.duelId,
                  requesterId: data.requesterId,
                  requesterName: data.requesterName,
                  timestamp: new Date().toISOString(),
                },
              ]);
            } else if (data.type === 'welcome') {
              console.log('Welcome message received:', data);
            }
          } catch (error) {
            console.error('Error parsing WebSocket message:', error);
          }
        };

        localWs.onerror = (error) => {
          // Only show error message to user if we're not in the grace period
          // and we've tried connecting multiple times
          if (!errorGracePeriod && connectionAttempts > 2) {
            setError('Error de conexión con el servidor. Reintentando...');
            console.error('Notification WebSocket error:', error);
            console.log(
              'WebSocket connection failed. Will retry in 3 seconds...'
            );
          }
        };

        localWs.onclose = (event) => {
          console.log(
            `Notification WebSocket connection closed. Code: ${event.code}, Reason: ${event.reason}`
          );

          // Attempt to reconnect after a short delay, but only if not an intentional close
          if (event.code !== 1000) {
            // 1000 is normal closure
            setTimeout(() => {
              console.log('Attempting to reconnect WebSocket...');
              if (user?.id) {
                connectWebSocket();
              }
            }, 3000);
          }
        };

        setNotificationWs(localWs);
      };

      connectWebSocket();

      // Cleanup function for this specific effect
      return () => {
        clearTimeout(gracePeriodTimer); // Clear the grace period timer
        console.log('Component unmounting, cleaning up WebSocket connection');
        try {
          localWs?.close();
        } catch (error) {
          console.error('Error closing WebSocket:', error);
        }
      };
    }
  }, [user, notificationWs]);

  // Limpiar la conexión WebSocket cuando el componente se desmonte
  useEffect(() => {
    return () => {
      if (wsConnection) {
        wsConnection.close();
      }
    };
  }, [wsConnection]);

  const handleSearchOpponent = async () => {
    if (!opponentEmail) {
      setError('Por favor, ingresa el correo del oponente');
      return;
    }

    setIsSearching(true);
    try {
      const searchUserQuery = `
        query SearchUserByEmail($email: String!) {
          getUserByEmail(email: $email) {
            id
            username
            email
            fullName
            role
          }
        }
      `;

      const data = await fetchGraphQL({
        query: searchUserQuery,
        variables: { email: opponentEmail },
      });

      if (data.getUserByEmail) {
        setOpponentUser(data.getUserByEmail);
        setError(null);
      } else {
        setError('No se encontró ningún usuario con ese correo');
        setOpponentUser(null);
      }
    } catch (err) {
      setError(
        err instanceof Error ? err.message : 'Error al buscar el usuario'
      );
      setOpponentUser(null);
    } finally {
      setIsSearching(false);
    }
  };

  const handleRequestDuel = async () => {
    console.log('Current user state:', user);
    console.log('User ID:', user?.id);

    // Check if user exists but ID is missing
    if (user && !user.id) {
      console.log(
        'User exists but ID is missing. Full user object:',
        JSON.stringify(user)
      );

      // Check if the ID might be under a different property name
      const possibleIdFields = ['_id', 'userId', 'uid', 'userID'];
      let alternativeId = null;

      for (const field of possibleIdFields) {
        // Use Record to avoid TypeScript errors
        const userRecord = user as Record<string, unknown>;
        if (userRecord[field]) {
          console.log(
            `Found alternative ID field: ${field} with value: ${String(
              userRecord[field]
            )}`
          );
          alternativeId = String(userRecord[field]);
          break;
        }
      }

      if (alternativeId && opponentUser) {
        // Use the alternative ID if found
        const data = await fetchGraphQL({
          query: REQUEST_DUEL,
          variables: {
            input: {
              requesterId: String(alternativeId),
              opponentId: opponentUser.id,
            },
          },
        });

        setDuelResponse(data.requestDuel);
        setError(null);

        // Rest of the successful duel request handling...
        setFormData((prev) => ({
          ...prev,
          duelId: data.requestDuel.duelId,
        }));

        if (data.requestDuel.duelId) {
          // Establish WebSocket connection...
          if (wsConnection) {
            wsConnection.close();
          }

          const ws = new WebSocket(
            `ws://localhost:8002/ws/duels/${data.requestDuel.duelId}/${alternativeId}`
          );

          ws.onopen = () => {
            setError(null);
            setShowQuiz(true);
          };

          ws.onerror = (error) => {
            setError('Error en la conexión WebSocket');
            console.error('WebSocket error:', error);
          };

          ws.onclose = () => {
            if (error) {
              setShowQuiz(false);
            }
          };

          setWsConnection(ws);
        }

        setIsLoading(false);
        return;
      }

      setError(
        'Tu sesión existe pero falta el ID de usuario. Intenta cerrar sesión y volver a iniciar.'
      );
      return;
    }

    // Original check
    if (!user?.id) {
      setError('Debes iniciar sesión para solicitar un duelo');
      return;
    }

    if (!opponentUser) {
      setError('Debes buscar y seleccionar un oponente primero');
      return;
    }

    setIsLoading(true);
    try {
      // Ensure we have a valid ID, use an explicit string to avoid type issues
      const requesterId = String(user.id);

      const data = await fetchGraphQL({
        query: REQUEST_DUEL,
        variables: {
          input: {
            requesterId: requesterId,
            opponentId: opponentUser.id,
          },
        },
      });

      setDuelResponse(data.requestDuel);
      setError(null);

      // Establecer el ID del duelo en el formData
      setFormData((prev) => ({
        ...prev,
        duelId: data.requestDuel.duelId,
      }));

      // Establecer la conexión WebSocket inmediatamente después de una solicitud exitosa
      if (data.requestDuel.duelId && user?.id) {
        // Cerrar conexión existente si hay una
        if (wsConnection) {
          wsConnection.close();
        }

        // Crear nueva conexión WebSocket
        const ws = new WebSocket(
          `ws://localhost:8002/ws/duels/${data.requestDuel.duelId}/${user.id}`
        );

        ws.onopen = () => {
          setError(null);
          setShowQuiz(true);
        };

        ws.onerror = (error) => {
          setError('Error en la conexión WebSocket');
          console.error('WebSocket error:', error);
        };

        ws.onclose = () => {
          if (error) {
            setShowQuiz(false);
          }
        };

        setWsConnection(ws);
      }
    } catch (err) {
      setError(
        err instanceof Error ? err.message : 'Error al solicitar el duelo'
      );
      setDuelResponse(null);
    } finally {
      setIsLoading(false);
    }
  };

  const handleChallengeAccept = (duelId: string) => {
    // Auto-accept the challenge
    handleAcceptDuel(duelId);

    // Remove from pending challenges
    setPendingChallenges((prev) =>
      prev.filter((challenge) => challenge.duelId !== duelId)
    );
  };

  const handleChallengeReject = (duelId: string) => {
    // Remove from pending challenges
    setPendingChallenges((prev) =>
      prev.filter((challenge) => challenge.duelId !== duelId)
    );
  };

  const handleAcceptDuel = async (duelId: string) => {
    if (!duelId) {
      setError('Por favor, ingresa el ID del duelo');
      return;
    }

    try {
      await fetchGraphQL({
        query: ACCEPT_DUEL,
        variables: {
          input: {
            duelId: duelId,
          },
        },
      });

<<<<<<< HEAD
      setDuelResponse(data.acceptDuel);
=======
>>>>>>> c460071c
      setError(null);

      // Establecer el ID del duelo en el formData
      setFormData((prev) => ({
        ...prev,
        duelId: duelId,
      }));

      // Establecer la conexión WebSocket inmediatamente después de aceptar
      if (duelId && user?.id) {
        // Cerrar conexión existente si hay una
        if (wsConnection) {
          wsConnection.close();
        }

        // Crear nueva conexión WebSocket
        const ws = new WebSocket(
          `ws://localhost:8002/ws/duels/${duelId}/${user.id}`
        );

        ws.onopen = () => {
          setError(null);
          setShowQuiz(true);
        };

        ws.onerror = (error) => {
          setError('Error en la conexión WebSocket');
          console.error('WebSocket error:', error);
        };

        ws.onclose = () => {
          if (error) {
            setShowQuiz(false);
          }
        };

        setWsConnection(ws);
      }
    } catch (err) {
      setError(
        err instanceof Error ? err.message : 'Error al aceptar el duelo'
      );
    }
  };

  return (
    <div className='container mx-auto p-4'>
      {!showQuiz ? (
        <div className='mx-auto px-4 py-8 container'>
          <p className='text-3xl font-bold text-emerald-700 mb-6 text-center flex items-center justify-center gap-2'>
            <TrophyIcon className='w-8 h-8' />
            Duelos Académicos
          </p>
          <div className='lg:flex-row flex flex-col gap-8'>
            <div className='lg:w-1/2 bg-gradient-to-br rounded-xl shadow-xl from-emerald-500 to-emerald-700 overflow-hidden'>
              <div className='flex flex-col'>
                <div className='items-center justify-center p-6 flex'>
                  <Image
                    src='/images/duels.webp'
                    alt='Duelo'
                    width={300}
                    height={400}
                    className='object-cover transform hover:scale-105 transition duration-300 rounded-lg h-64'
                  />
                </div>
                <div className='text-white p-6'>
                  <p className='text-2xl font-bold mb-4'>
                    ¡Desafía a tus compañeros!
                  </p>
                  <p className='mb-4'>
                    Pon a prueba tus conocimientos y demuestra quién es el mejor
                    en tu clase. Gana monedas, experiencia y desbloquea logros
                    especiales.
                  </p>
                  <div className='bg-white/20 rounded-lg mb-4 backdrop-blur-sm p-4'>
                    <p className='font-bold text-xl mb-2'>
                      Beneficios de los Duelos
                    </p>
                    <ul className='list-disc list-inside space-y-1'>
                      <li>Gana hasta 50 monedas por victoria</li>
                      <li>Sube en el ranking de tu clase</li>
                      <li>Desbloquea insignias exclusivas</li>
                      <li>Refuerza tu aprendizaje mientras juegas</li>
                    </ul>
                  </div>
                  {/* <div className='items-center mb-4 flex space-x-2'>
                    <div className='bg-emerald-900/40 rounded-full px-3 py-1 text-sm'>
                      Nivel 3 requerido
                    </div>
                    <div className='bg-emerald-900/40 rounded-full px-3 py-1 text-sm'>
                      +125 XP por victoria
                    </div>
                  </div> */}
                  {/* <p className='text-emerald-100 italic'>
                    Tu estadística actual: 8 victorias - 3 derrotas
                  </p> */}
                </div>
              </div>
            </div>
            <div className='lg:w-1/2 bg-white rounded-xl shadow-lg border border-emerald-100 p-6 flex flex-col justify-center'>
              <div className='items-center mb-6 flex'>
                <div className='bg-emerald-100 rounded-full mr-3 p-2'>
                  <svg
                    xmlns='http://www.w3.org/2000/svg'
                    className='h-6 w-6 text-emerald-600'
                    fill='none'
                    viewBox='0 0 24 24'
                    stroke='currentColor'
                  >
                    <path
                      strokeLinecap='round'
                      strokeLinejoin='round'
                      strokeWidth='2'
                      d='M14 10l-2 1m0 0l-2-1m2 1v2.5M20 7l-2 1m2-1l-2-1m2 1v2.5M14 4l-2-1-2 1M4 7l2-1M4 7l2 1M4 7v2.5M12 21l-2-1m2 1l2-1m-2 1v-2.5M6 18l-2-1v-2.5M18 18l2-1v-2.5'
                    ></path>
                  </svg>
                </div>
                <p className='text-2xl font-bold text-gray-800'>
                  Desafiar a un Estudiante
                </p>
              </div>
              <form
                className='space-y-6'
                onSubmit={(e) => {
                  e.preventDefault();
                  handleSearchOpponent();
                }}
              >
                <div>
                  <label
                    htmlFor='opponentEmail'
                    className='text-sm font-medium text-gray-700 mb-1 block'
                  >
                    Correo del estudiante
                  </label>
                  <div className='relative'>
                    <div className='pl-3 items-center absolute inset-y-0 left-0 flex pointer-events-none'>
                      <svg
                        xmlns='http://www.w3.org/2000/svg'
                        className='h-5 w-5 text-gray-400'
                        fill='none'
                        viewBox='0 0 24 24'
                        stroke='currentColor'
                      >
                        <path
                          strokeLinecap='round'
                          strokeLinejoin='round'
                          strokeWidth='2'
                          d='M16 12a4 4 0 10-8 0 4 4 0 008 0zm0 0v1.5a2.5 2.5 0 005 0V12a9 9 0 10-9 9m4.5-1.206a8.959 8.959 0 01-4.5 1.207'
                        ></path>
                      </svg>
                    </div>
                    <input
                      name='opponentEmail'
                      type='email'
                      value={opponentEmail}
                      onChange={(e) => setOpponentEmail(e.target.value)}
                      placeholder='estudiante@universidad.edu'
                      className='border border-gray-300 focus:ring-2 focus:ring-emerald-500 focus:border-emerald-500 transition pl-10 w-full py-3 rounded-lg'
                      id='opponentEmail'
                    />
                  </div>
                </div>
                <div className='pt-2'>
                  <Button
                    type='submit'
                    disabled={isSearching}
                    className='hover:bg-emerald-700 transition duration-300 hover:shadow-lg transform hover:-translate-y-1 w-full bg-emerald-600 text-white font-bold py-3 rounded-lg shadow-md'
                  >
                    {isSearching ? 'Buscando...' : 'Buscar Estudiante'}
                  </Button>
                </div>
              </form>

              {opponentUser && (
                <div className='mt-6 p-4 bg-emerald-50 rounded-lg'>
                  <h3 className='font-bold text-emerald-800 mb-2'>
                    Oponente Encontrado:
                  </h3>
                  <p className='text-gray-700'>
                    Nombre: {opponentUser.fullName || opponentUser.username}
                  </p>
                  <p className='text-gray-700'>Correo: {opponentUser.email}</p>
                  <p className='text-gray-700'>Rol: {opponentUser.role}</p>
                  <Button
                    onClick={handleRequestDuel}
                    disabled={isLoading}
                    className='mt-4 hover:bg-emerald-700 transition duration-300 hover:shadow-lg transform hover:-translate-y-1 w-full bg-emerald-600 text-white font-bold py-3 rounded-lg shadow-md'
                  >
                    {isLoading ? 'Solicitando...' : 'Solicitar Duelo'}
                  </Button>
                </div>
              )}

              {duelResponse && (
                <div className='mt-6 p-4 bg-emerald-50 rounded-lg'>
                  <h3 className='font-bold text-emerald-800 mb-2'>
                    Duelo Solicitado:
                  </h3>
                  <p className='text-gray-700'>
                    ID del Duelo: {duelResponse.duelId}
                  </p>
                  <p className='text-gray-700'>
                    Mensaje: {duelResponse.message}
                  </p>
                </div>
              )}

              {pendingChallenges.length > 0 && (
                <div className='mt-6 pt-4 border-t border-gray-200'>
                  <p className='font-semibold text-gray-700 mb-2'>
                    Desafíos Pendientes
                  </p>
                  <div className='space-y-3'>
                    {pendingChallenges.map((challenge) => (
                      <div
                        key={challenge.duelId}
                        className='justify-between items-center bg-emerald-50 rounded-lg flex p-3'
                      >
                        <div className='items-center flex'>
                          <div>
                            <p className='font-medium text-gray-800'>
                              ¡Desafío recibido!
                            </p>
                            <p className='text-xs text-gray-500'>
                              ID: {challenge.duelId}
                            </p>
                            <p className='text-xs text-gray-500'>
                              Recibido:{' '}
                              {new Date(challenge.timestamp).toLocaleString()}
                            </p>
                          </div>
                        </div>
                        <div className='flex space-x-2'>
                          <button
                            onClick={() =>
                              handleChallengeAccept(challenge.duelId)
                            }
                            className='hover:bg-emerald-600 bg-emerald-500 text-white px-3 py-1 rounded-md text-sm'
                          >
                            Aceptar
                          </button>
                          <button
                            onClick={() =>
                              handleChallengeReject(challenge.duelId)
                            }
                            className='hover:bg-gray-300 bg-gray-200 text-gray-700 px-3 py-1 rounded-md text-sm'
                          >
                            Rechazar
                          </button>
                        </div>
                      </div>
                    ))}
                  </div>
                </div>
              )}

              {error && (
                <div className='mt-6 p-4 bg-red-50 rounded-lg'>
                  <h3 className='font-bold text-red-700 mb-2'>Error:</h3>
                  <p className='text-red-600'>{error}</p>
                </div>
              )}
            </div>
          </div>
        </div>
      ) : (
        <QuizScreen
          wsConnection={wsConnection}
          playerId={formData.playerId}
          opponentId={opponentUser?.id || 'user_002'}
        />
      )}
    </div>
  );
}<|MERGE_RESOLUTION|>--- conflicted
+++ resolved
@@ -401,10 +401,8 @@
         },
       });
 
-<<<<<<< HEAD
       setDuelResponse(data.acceptDuel);
-=======
->>>>>>> c460071c
+
       setError(null);
 
       // Establecer el ID del duelo en el formData
