'use client';
import Button from '@/components/Button';
<<<<<<< HEAD
// Se eliminó la importación de SocialIcon que no se utilizaba
=======
>>>>>>> 23a0497c
import Image from 'next/image';
import Link from 'next/link';
import { useForm } from 'react-hook-form';
import { zodResolver } from '@hookform/resolvers/zod';
import { registerSchema } from '@/lib/form-schemas';
import { useState } from 'react';
import { useAuth } from '@/lib/auth-context';
import { useRouter } from 'next/navigation';
import { AuthError } from '@/lib/auth-hooks';

interface RegisterFormValues {
  firstName: string;
  lastName: string;
  email: string;
  password: string;
  confirmPassword: string;
  terms: boolean;
  user_type: string;
}

export default function Register() {
  const {
    register,
    handleSubmit,
    formState: { errors },
    setError,
  } = useForm<RegisterFormValues>({
    resolver: zodResolver(registerSchema),
    defaultValues: {
      firstName: '',
      lastName: '',
      email: '',
      password: '',
      confirmPassword: '',
      terms: false,
      user_type: '',
    },
  });
  const [isLoading, setIsLoading] = useState(false);
  const { register: registerUser } = useAuth();
  const router = useRouter();

  const onSubmit = async (data: RegisterFormValues) => {
    setIsLoading(true);
    try {
      // Create full name from first and last name
      const fullName = `${data.firstName} ${data.lastName}`.trim();

      // Map form data to user registration data
      const userData = {
        username: data.email.split('@')[0], // Create username from email
        email: data.email,
        password: data.password,
        fullName: fullName,
        role:
          data.user_type === 'teacher'
            ? ('TEACHER' as const)
            : ('STUDENT' as const),
      };

      const result = await registerUser(userData);
      console.log('✅ Registration successful:', result);

      // Redirect to dashboard after successful registration
      router.push('/dashboard');
    } catch (error) {
      console.error('Registration error:', error);
      if (error instanceof AuthError) {
        setError('root', {
          message: error.message,
          type: error.code,
        });
      } else {
        console.error('Registration error:', error);
        setError('root', {
          message:
            error instanceof Error
              ? error.message
              : 'Error al crear la cuenta. Intenta de nuevo.',
          type: 'UNKNOWN_ERROR',
        });
      }
    } finally {
      setIsLoading(false);
    }
  };

  return (
    <section className='my-12 text-black mx-auto container bg-white rounded-2xl overflow-hidden shadow-xl max-w-7xl md:grid-cols-2 grid grid-cols-1'>
      {/* Sección de ilustración */}
      <div className='bg-emerald-50 justify-center items-center w-full p-10 flex flex-col relative overflow-hidden'>
        {/* Decoraciones */}
        <div className='w-40 h-40 bg-emerald-100 rounded-full absolute -top-10 -right-10 opacity-60'></div>
        <div className='w-32 h-32 bg-emerald-200 rounded-full absolute bottom-20 -left-10 opacity-60'></div>
        {/* Texto */}
        <div className='text-center relative z-10'>
          <Image
            alt='Ilustración de estudiantes compitiendo en duelos académicos con insignias y trofeos'
            src='/images/register.webp'
            className='mx-auto mb-6 rounded-lg shadow-md'
            width={400}
            height={300}
          />
          <p className='text-2xl font-bold text-emerald-800 mb-4'>
            Transforma tu experiencia académica
          </p>
          {/* Lista de beneficios */}
          <ul className='text-left mb-6 space-y-3'>
            <li className='items-start flex'>
              <svg
                className='h-6 w-6 text-emerald-500 mr-2'
                fill='none'
                stroke='currentColor'
                viewBox='0 0 24 24'
                xmlns='http://www.w3.org/2000/svg'
                id='Windframe_3LsC3trV6'
              >
                <path
                  strokeLinecap='round'
                  strokeLinejoin='round'
                  strokeWidth='2'
                  d='M5 13l4 4L19 7'
                ></path>
              </svg>
              <span>Gana insignias y logros por tus avances</span>
            </li>
            <li className='items-start flex'>
              <svg
                className='h-6 w-6 text-emerald-500 mr-2'
                fill='none'
                stroke='currentColor'
                viewBox='0 0 24 24'
                xmlns='http://www.w3.org/2000/svg'
                id='Windframe_N5EeJ5ivQ'
              >
                <path
                  strokeLinecap='round'
                  strokeLinejoin='round'
                  strokeWidth='2'
                  d='M5 13l4 4L19 7'
                ></path>
              </svg>
              <span>Participa en duelos académicos y sube de rango</span>
            </li>
            <li className='items-start flex'>
              <svg
                className='h-6 w-6 text-emerald-500 mr-2'
                fill='none'
                stroke='currentColor'
                viewBox='0 0 24 24'
                xmlns='http://www.w3.org/2000/svg'
                id='Windframe_7FjJpLY1r'
              >
                <path
                  strokeLinecap='round'
                  strokeLinejoin='round'
                  strokeWidth='2'
                  d='M5 13l4 4L19 7'
                ></path>
              </svg>
              <span>Acumula monedas virtuales para ventajas exclusivas</span>
            </li>
            <li className='items-start flex'>
              <svg
                className='h-6 w-6 text-emerald-500 mr-2'
                fill='none'
                stroke='currentColor'
                viewBox='0 0 24 24'
                xmlns='http://www.w3.org/2000/svg'
                id='Windframe_LBmv9SWij'
              >
                <path
                  strokeLinecap='round'
                  strokeLinejoin='round'
                  strokeWidth='2'
                  d='M5 13l4 4L19 7'
                ></path>
              </svg>
              <span>Personaliza tu perfil y muestra tus logros</span>
            </li>
          </ul>
        </div>
      </div>
      {/* Sección de formulario */}
      <div className='lg:p-12 w-full p-8'>
        <div className='mx-auto max-w-md'>
          <p className='text-3xl font-extrabold text-emerald-800 mb-2'>
            Crea tu cuenta
          </p>
          <p className='text-gray-600 mb-8'>
            ¡Únete a Course Clash y comienza tu aventura académica!
          </p>
          {/* <div className='mb-6 space-y-3'>
            <SocialIcon icon='google' />
            <SocialIcon icon='facebook' />
          </div>
          <div className='my-6 relative'>
            <div className='items-center absolute inset-0 flex'>
              <div className='w-full border-t border-gray-300'></div>
            </div>
            <div className='justify-center text-sm relative flex'>
              <span className='px-2 bg-white text-gray-500'>
                O regístrate con email
              </span>
            </div>
          </div> */}
          {errors.root && (
            <div className='p-4 text-white bg-red-500 rounded-lg mb-6'>
              {errors.root.message as string}
            </div>
          )}
          <form
            className='space-y-6'
            onSubmit={handleSubmit(onSubmit)}
            noValidate
          >
            <div className='md:grid-cols-2 grid grid-cols-1 gap-6'>
              <div>
                <label
                  htmlFor='first_name'
                  className='text-sm font-medium text-gray-700 mb-1 block'
                >
                  Nombre
                </label>
                <input
                  {...register('firstName')}
                  type='text'
                  className='border border-gray-300 focus:ring-emerald-500 focus:border-emerald-500 w-full px-4 py-2 rounded-lg'
                  id='first_name'
                  autoComplete='given-name'
                />
                {errors.firstName && (
                  <p className='text-red-500 text-sm mt-1'>
                    {errors.firstName.message as string}
                  </p>
                )}
              </div>
              <div>
                <label
                  htmlFor='last_name'
                  className='text-sm font-medium text-gray-700 mb-1 block'
                >
                  Apellido
                </label>
                <input
                  {...register('lastName')}
                  type='text'
                  className='border border-gray-300 focus:ring-emerald-500 focus:border-emerald-500 w-full px-4 py-2 rounded-lg'
                  id='last_name'
                  autoComplete='family-name'
                />
                {errors.lastName && (
                  <p className='text-red-500 text-sm mt-1'>
                    {errors.lastName.message as string}
                  </p>
                )}
              </div>
            </div>
            <div>
              <label
                htmlFor='email'
                className='text-sm font-medium text-gray-700 mb-1 block'
              >
                Email
              </label>
              <input
                {...register('email')}
                type='email'
                className='border border-gray-300 focus:ring-emerald-500 focus:border-emerald-500 w-full px-4 py-2 rounded-lg'
                id='email'
                autoComplete='email'
              />
              {errors.email && (
                <p className='text-red-500 text-sm mt-1'>
                  {errors.email.message as string}
                </p>
              )}
            </div>
            <div>
              <label
                htmlFor='password'
                className='text-sm font-medium text-gray-700 mb-1 block'
              >
                Contraseña
              </label>
              <input
                {...register('password')}
                type='password'
                className='border border-gray-300 focus:ring-emerald-500 focus:border-emerald-500 w-full px-4 py-2 rounded-lg'
                id='password'
                autoComplete='new-password'
              />
              {errors.password && (
                <p className='text-red-500 text-sm mt-1'>
                  {errors.password.message as string}
                </p>
              )}
            </div>
            <div>
              <label
                htmlFor='confirm_password'
                className='text-sm font-medium text-gray-700 mb-1 block'
              >
                Confirmar Contraseña
              </label>
              <input
                {...register('confirmPassword')}
                type='password'
                className='border border-gray-300 focus:ring-emerald-500 focus:border-emerald-500 w-full px-4 py-2 rounded-lg'
                id='confirm_password'
                autoComplete='new-password'
              />
              {errors.confirmPassword && (
                <p className='text-red-500 text-sm mt-1'>
                  {errors.confirmPassword.message as string}
                </p>
              )}
            </div>
            <div>
              <label
                htmlFor='user_type'
                className='text-sm font-medium text-gray-700 mb-1 block'
              >
                Tipo de usuario
              </label>
              <select
                {...register('user_type')}
                className='border border-gray-300 focus:ring-emerald-500 focus:border-emerald-500 w-full px-4 py-2 rounded-lg'
                id='user_type'
              >
                <option value=''>Selecciona una opción</option>
                <option value='teacher'>Profesor</option>
                <option value='student'>Estudiante</option>
              </select>
              {errors.user_type && (
                <p className='text-red-500 text-sm mt-1'>
                  {errors.user_type.message as string}
                </p>
              )}
            </div>
            <div className='items-start flex'>
              <input
                {...register('terms')}
                type='checkbox'
                className='focus:ring-emerald-500 border-gray-300 rounded h-4 w-4 text-emerald-600'
                id='terms'
              />
              {errors.terms && (
                <p className='text-red-500 text-sm mt-1'>
                  {errors.terms.message as string}
                </p>
              )}
              <label
                htmlFor='terms'
                className='ml-2 text-sm text-gray-600 block'
              >
                <span className='mr-1'>Acepto los</span>
                <a
                  href='/9twIWsbSYpNA4lj2s5SG#'
                  className='text-emerald-600 hover:text-emerald-500'
                >
                  Términos de Servicio
                </a>
                <span className='mx-1'>y la</span>
                <a
                  href='/9twIWsbSYpNA4lj2s5SG#'
                  className='text-emerald-600 hover:text-emerald-500'
                >
                  Política de Privacidad
                </a>
              </label>
            </div>
            <div>
              <Button
                type='submit'
                variant='primary'
                className='w-full'
                disabled={isLoading}
              >
                {isLoading ? 'Creando cuenta...' : 'Crear Cuenta'}
              </Button>
            </div>
          </form>
          <p className='mt-6 text-center text-sm text-gray-600'>
            ¿Ya tienes una cuenta?{' '}
            <Link
              href='/login'
              className='text-emerald-600 hover:text-emerald-500'
            >
              Inicia sesión
            </Link>
          </p>
        </div>
      </div>
    </section>
  );
}<|MERGE_RESOLUTION|>--- conflicted
+++ resolved
@@ -1,9 +1,5 @@
 'use client';
 import Button from '@/components/Button';
-<<<<<<< HEAD
-// Se eliminó la importación de SocialIcon que no se utilizaba
-=======
->>>>>>> 23a0497c
 import Image from 'next/image';
 import Link from 'next/link';
 import { useForm } from 'react-hook-form';
