import React from 'react';
import Image from 'next/image';

interface PodiumItemProps {
  avatar: string;
  name: string;
  value: string | number;
  height: string;
  width: string;
  avatarSize: string;
  borderColor: string;
  bgColor: string;
  crown?: boolean;
}

const PodiumItem: React.FC<PodiumItemProps> = ({
  avatar,
  name,
  value,
  height,
  width,
  avatarSize,
  borderColor,
  bgColor,
  crown = false
}) => {
  return (
    <div className="flex flex-col items-center">
      {crown && (
        <div className="w-6 h-6 bg-yellow-500 rotate-45 mb-1"></div>
      )}
<<<<<<< HEAD
      <div className={`${avatarSize} rounded-full overflow-hidden mb-2 border-2 ${borderColor} relative`}>
        <Image 
          src={avatar} 
          alt={name} 
          className="object-cover" 
          fill
          sizes="100px"
=======
      <div className={`${avatarSize} rounded-full overflow-hidden mb-2 ${borderColor} border-2`}>
        <Image
          src={avatar}
          alt={name}
          className="h-full w-full object-cover"
          width={64}
          height={64}
>>>>>>> 23a0497c
        />
      </div>
      <div className={`${bgColor} ${height} ${width} rounded-lg p-4 flex flex-col items-center`}>
        <h3 className="text-sm font-semibold mb-1">{name}</h3>
        <p className="text-lg font-bold">{value}</p>
      </div>
    </div>
  );
};

export default PodiumItem;<|MERGE_RESOLUTION|>--- conflicted
+++ resolved
@@ -29,15 +29,6 @@
       {crown && (
         <div className="w-6 h-6 bg-yellow-500 rotate-45 mb-1"></div>
       )}
-<<<<<<< HEAD
-      <div className={`${avatarSize} rounded-full overflow-hidden mb-2 border-2 ${borderColor} relative`}>
-        <Image 
-          src={avatar} 
-          alt={name} 
-          className="object-cover" 
-          fill
-          sizes="100px"
-=======
       <div className={`${avatarSize} rounded-full overflow-hidden mb-2 ${borderColor} border-2`}>
         <Image
           src={avatar}
@@ -45,7 +36,6 @@
           className="h-full w-full object-cover"
           width={64}
           height={64}
->>>>>>> 23a0497c
         />
       </div>
       <div className={`${bgColor} ${height} ${width} rounded-lg p-4 flex flex-col items-center`}>
