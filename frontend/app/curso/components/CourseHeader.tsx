--- conflicted
+++ resolved
@@ -67,12 +67,8 @@
             alt="Banner del curso" 
             src={bannerImage} 
             className="object-cover opacity-60 w-full h-full"
-<<<<<<< HEAD
-            fill
-=======
             width={1280}
             height={160}
->>>>>>> 23a0497c
             priority
           />
           <div className="absolute inset-0 flex items-end m-3">
