--- conflicted
+++ resolved
@@ -19,11 +19,8 @@
   color1
 }) => {
   // Función auxiliar para loguear y depurar
-<<<<<<< HEAD
-  const log = <T,>(msg: string, val: T): T => {
-=======
+
   const log = (msg: string, val: unknown) => {
->>>>>>> 23a0497c
     console.log(`[CircularProgress] ${msg}:`, val);
     return val;
   };
