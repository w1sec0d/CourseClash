--- conflicted
+++ resolved
@@ -29,14 +29,6 @@
     <div className="bg-white p-4 rounded-lg shadow-md hover:shadow-lg transition-shadow">
       <div className="flex items-center justify-between mb-3">
         <div className="flex items-center">
-<<<<<<< HEAD
-          <div className="relative h-12 w-12 rounded-full overflow-hidden mr-3">
-            <Image
-              src={duelo.opponent.avatar}
-              alt={`Avatar de ${duelo.opponent.name}`}
-              fill
-              className="object-cover"
-=======
           <div className="h-12 w-12 rounded-full overflow-hidden mr-3">
             <Image
               src={duelo.opponent.avatar}
@@ -44,7 +36,6 @@
               className="h-full w-full object-cover"
               width={48}
               height={48}
->>>>>>> 23a0497c
             />
           </div>
           <div>
