--- conflicted
+++ resolved
@@ -2,11 +2,6 @@
 import { Inter } from 'next/font/google';
 import './globals.css';
 import NavigationBar from '../components/NavigationBar';
-<<<<<<< HEAD
-=======
-// import Sidebar from '../components/Sidebar';
-// import SidebarOverlay from '@/components/SidebarOverlay';
->>>>>>> a7b19ec9
 import Footer from '../components/Footer';
 import clsx from 'clsx';
 import { AuthProvider } from '@/lib/auth-context';
@@ -32,19 +27,12 @@
       >
         <AuthProvider>
           <NavigationBar />
-<<<<<<< HEAD
-          <ConditionalLayout>
+          <Suspense fallback={<LoadingSpinner />}>
+            <ConditionalLayout>
             {children}
-          </ConditionalLayout>
-          <Footer />
-=======
-          <Suspense fallback={<LoadingSpinner />}>
-            <main className='flex-1 flex flex-col'>
-              {children}
-              <Footer />
-            </main>
+            </ConditionalLayout>
+            <Footer />
           </Suspense>
->>>>>>> a7b19ec9
         </AuthProvider>
       </body>
     </html>
