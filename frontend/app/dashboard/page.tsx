--- conflicted
+++ resolved
@@ -35,7 +35,6 @@
   }, [user]);
   return (
     <div className='bg-white min-h-screen'>
-<<<<<<< HEAD
       <nav className='bg-emerald-700 text-white shadow-lg'>
         <div className='mx-auto px-4 container'>
           <div className='justify-between items-center py-4 flex'>
@@ -103,8 +102,6 @@
           </div>
         </div>
       </nav>
-=======
->>>>>>> c460071c
       <div className='mx-auto px-4 py-8 container'>
         <div className='md:grid-cols-4 mb-8 grid grid-cols-1 gap-4'>
           <div className='bg-emerald-50 rounded-lg items-center shadow p-4 flex'>
