'use client';
import * as React from 'react';
import Link from 'next/link';
import Image from 'next/image';
import { useState } from 'react';
import clsx from 'clsx';
import {
  HomeIcon,
  SparklesIcon,
  TrophyIcon,
  CurrencyDollarIcon,
  ArrowRightOnRectangleIcon,
  UserPlusIcon,
} from '@heroicons/react/24/outline';

interface NavigationBarProps {
  toggleSidebar?: () => void;
}

export const NavigationBar: React.FC<NavigationBarProps> = ({ toggleSidebar }) => {
  const [mobileMenuOpen, setMobileMenuOpen] = useState(false);

  const toggleMobileMenu = () => {
    setMobileMenuOpen(!mobileMenuOpen);
  };

  return (
    <nav className='bg-emerald-700 shadow-lg sticky top-0 z-50'>
      <div className='mx-auto px-4 sm:px-6 lg:px-2 max-w-7xl'>
        <div className='items-center justify-between h-16 flex'>
          {toggleSidebar && (
            <button
              type='button'
              className='p-2 mr-2 rounded hover:bg-emerald-600 transition lg:hidden'
              id='sidebarToggle'
              onClick={toggleSidebar}
              aria-label='Toggle sidebar'
            >
              <svg
                xmlns='http://www.w3.org/2000/svg'
                className='h-6 w-6 text-white'
                fill='none'
                viewBox='0 0 24 24'
                stroke='currentColor'
              >
                <path
                  strokeLinecap='round'
                  strokeLinejoin='round'
                  strokeWidth='2'
                  d='M4 6h16M4 12h16M4 18h16'
                ></path>
              </svg>
            </button>
          )}
          <div className='items-center flex'>
            <div className='flex-shrink-0'>
<<<<<<< HEAD
              <Image
                alt='Logo de Course Clash'
                src='/logo_no_title.svg'
                className='h-20 w-auto'
                width={150}
                height={50}
                priority
              />
=======
              {/* <Image
                alt='Logo de Course Clash - Espada insertada en un birrete de graduación'
                src='https://placehold.co/200x80/emerald/white?text=Course+Clash'
                className='h-12 w-auto'
                width={200}
                height={80}
              /> */}
            </div>
            <div className='md:block hidden'>
              <div className='ml-10 items-baseline flex space-x-4'>
                <Link
                  href='/'
                  className={clsx(
                    'text-white px-3 py-2 rounded-md text-sm font-medium flex items-center gap-2',
                    'hover:bg-emerald-600'
                  )}
                >
                  <HomeIcon className='h-5 w-5' />
                  Inicio
                </Link>
                <Link
                  href='/#caracteristicas'
                  className={clsx(
                    'text-white px-3 py-2 rounded-md text-sm font-medium flex items-center gap-2',
                    'hover:bg-emerald-600'
                  )}
                >
                  <SparklesIcon className='h-5 w-5' />
                  Características
                </Link>
                <Link
                  href='/duelos'
                  className={clsx(
                    'text-white px-3 py-2 rounded-md text-sm font-medium flex items-center gap-2',
                    'hover:bg-emerald-600'
                  )}
                >
                  <TrophyIcon className='h-5 w-5' />
                  Duelos
                </Link>
                {/* <Link
                  href='/precios'
                  className={clsx(
                    'text-white px-3 py-2 rounded-md text-sm font-medium flex items-center gap-2',
                    'hover:bg-emerald-600'
                  )}
                >
                  <CurrencyDollarIcon className="h-5 w-5" />
                  Precios
                </Link> */}
              </div>
            </div>
          </div>
          <div className='md:block hidden'>
            <div className='ml-4 items-center md:ml-6 flex space-x-3'>
              <Link
                href='/login'
                className={clsx(
                  'bg-emerald-500 text-white px-4 py-2 rounded-md text-sm font-medium flex items-center gap-2',
                  'hover:bg-emerald-400 transition-colors duration-300'
                )}
              >
                <ArrowRightOnRectangleIcon className='h-5 w-5' />
                Iniciar Sesión
              </Link>
              <Link
                href='/registro'
                className={clsx(
                  'bg-white text-emerald-700 px-4 py-2 rounded-md text-sm font-medium flex items-center gap-2',
                  'hover:bg-gray-100 border border-emerald-700 transition-colors duration-300'
                )}
              >
                <UserPlusIcon className='h-5 w-5' />
                Registrarse
              </Link>
>>>>>>> 9363d76d
            </div>
            <Link href="/" className='text-white text-2xl font-bold'>Course Clash</Link>
          </div>
          <div className='md:hidden -mr-2 flex'>
            <button
              type='button'
              onClick={toggleMobileMenu}
              className={clsx(
                'inline-flex p-2 bg-emerald-600 items-center justify-center rounded-md text-white',
                'hover:bg-emerald-500 focus:outline-none'
              )}
            >
              <svg
                className='h-6 w-6'
                xmlns='http://www.w3.org/2000/svg'
                fill='none'
                viewBox='0 0 24 24'
                stroke='currentColor'
              >
                <path
                  strokeLinecap='round'
                  strokeLinejoin='round'
                  strokeWidth='2'
                  d='M4 6h16M4 12h16M4 18h16'
                ></path>
              </svg>
            </button>
          </div>
        </div>
      </div>
      {mobileMenuOpen && (
        <div className='md:hidden bg-emerald-700'>
          <div className='px-2 pt-2 pb-3 sm:px-3 space-y-1'>
            <Link
              href='/#inicio'
              className={clsx(
                'text-white px-3 py-2 rounded-md text-base font-medium flex items-center gap-2',
                'hover:bg-emerald-600'
              )}
            >
              <HomeIcon className='h-5 w-5' />
              Inicio
            </Link>
            <Link
              href='/#caracteristicas'
              className={clsx(
                'text-white px-3 py-2 rounded-md text-base font-medium flex items-center gap-2',
                'hover:bg-emerald-600'
              )}
            >
              <SparklesIcon className='h-5 w-5' />
              Características
            </Link>
            <Link
              href='/duelos'
              className={clsx(
                'text-white px-3 py-2 rounded-md text-base font-medium flex items-center gap-2',
                'hover:bg-emerald-600'
              )}
            >
              <TrophyIcon className='h-5 w-5' />
              Duelos
            </Link>
            <Link
              href='/precios'
              className={clsx(
                'text-white px-3 py-2 rounded-md text-base font-medium flex items-center gap-2',
                'hover:bg-emerald-600'
              )}
            >
              <CurrencyDollarIcon className='h-5 w-5' />
              Precios
            </Link>
          </div>
          <div className='pt-4 pb-3 border-t border-emerald-600'>
            <div className='items-center px-5 flex space-x-3'>
              <Link
                href='/login'
                className={clsx(
                  'bg-emerald-500 text-white px-4 py-2 rounded-md text-sm font-medium flex items-center gap-2',
                  'w-full text-center hover:bg-emerald-400'
                )}
              >
                <ArrowRightOnRectangleIcon className='h-5 w-5' />
                Iniciar Sesión
              </Link>
            </div>
            <div className='mt-3 px-5'>
              <Link
                href='/registro'
                className={clsx(
                  'bg-white text-emerald-700 px-4 py-2 rounded-md text-sm font-medium flex items-center gap-2',
                  'w-full text-center hover:bg-gray-100 border border-emerald-700 block'
                )}
              >
                <UserPlusIcon className='h-5 w-5' />
                Registrarse
              </Link>
            </div>
          </div>
        </div>
      )}
    </nav>
  );
};

export default NavigationBar;<|MERGE_RESOLUTION|>--- conflicted
+++ resolved
@@ -54,7 +54,6 @@
           )}
           <div className='items-center flex'>
             <div className='flex-shrink-0'>
-<<<<<<< HEAD
               <Image
                 alt='Logo de Course Clash'
                 src='/logo_no_title.svg'
@@ -63,83 +62,6 @@
                 height={50}
                 priority
               />
-=======
-              {/* <Image
-                alt='Logo de Course Clash - Espada insertada en un birrete de graduación'
-                src='https://placehold.co/200x80/emerald/white?text=Course+Clash'
-                className='h-12 w-auto'
-                width={200}
-                height={80}
-              /> */}
-            </div>
-            <div className='md:block hidden'>
-              <div className='ml-10 items-baseline flex space-x-4'>
-                <Link
-                  href='/'
-                  className={clsx(
-                    'text-white px-3 py-2 rounded-md text-sm font-medium flex items-center gap-2',
-                    'hover:bg-emerald-600'
-                  )}
-                >
-                  <HomeIcon className='h-5 w-5' />
-                  Inicio
-                </Link>
-                <Link
-                  href='/#caracteristicas'
-                  className={clsx(
-                    'text-white px-3 py-2 rounded-md text-sm font-medium flex items-center gap-2',
-                    'hover:bg-emerald-600'
-                  )}
-                >
-                  <SparklesIcon className='h-5 w-5' />
-                  Características
-                </Link>
-                <Link
-                  href='/duelos'
-                  className={clsx(
-                    'text-white px-3 py-2 rounded-md text-sm font-medium flex items-center gap-2',
-                    'hover:bg-emerald-600'
-                  )}
-                >
-                  <TrophyIcon className='h-5 w-5' />
-                  Duelos
-                </Link>
-                {/* <Link
-                  href='/precios'
-                  className={clsx(
-                    'text-white px-3 py-2 rounded-md text-sm font-medium flex items-center gap-2',
-                    'hover:bg-emerald-600'
-                  )}
-                >
-                  <CurrencyDollarIcon className="h-5 w-5" />
-                  Precios
-                </Link> */}
-              </div>
-            </div>
-          </div>
-          <div className='md:block hidden'>
-            <div className='ml-4 items-center md:ml-6 flex space-x-3'>
-              <Link
-                href='/login'
-                className={clsx(
-                  'bg-emerald-500 text-white px-4 py-2 rounded-md text-sm font-medium flex items-center gap-2',
-                  'hover:bg-emerald-400 transition-colors duration-300'
-                )}
-              >
-                <ArrowRightOnRectangleIcon className='h-5 w-5' />
-                Iniciar Sesión
-              </Link>
-              <Link
-                href='/registro'
-                className={clsx(
-                  'bg-white text-emerald-700 px-4 py-2 rounded-md text-sm font-medium flex items-center gap-2',
-                  'hover:bg-gray-100 border border-emerald-700 transition-colors duration-300'
-                )}
-              >
-                <UserPlusIcon className='h-5 w-5' />
-                Registrarse
-              </Link>
->>>>>>> 9363d76d
             </div>
             <Link href="/" className='text-white text-2xl font-bold'>Course Clash</Link>
           </div>
