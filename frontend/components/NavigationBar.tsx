'use client';
import * as React from 'react';
import Link from 'next/link';
import Image from 'next/image';
import { useState } from 'react';
import clsx from 'clsx';
import {
  HomeIcon,
  SparklesIcon,
  TrophyIcon,
  ArrowRightStartOnRectangleIcon,
  UserPlusIcon,
  AcademicCapIcon,
} from '@heroicons/react/24/outline';
import { useAuth } from '@/lib/auth-context';
import { useRouter, usePathname } from 'next/navigation';

interface NavigationBarProps {
  toggleSidebar?: () => void;
}

export const NavigationBar: React.FC<NavigationBarProps> = ({ toggleSidebar }) => {
  const [mobileMenuOpen, setMobileMenuOpen] = useState(false);
  const { isAuthenticated, logout, isInitialized } = useAuth();
  const router = useRouter();
  const pathname = usePathname();

  const toggleMobileMenu = () => {
    setMobileMenuOpen(!mobileMenuOpen);
  };

  const handleLogout = async () => {
    try {
      await logout();
      router.push('/');
    } catch (error) {
      console.error('Error al cerrar sesión:', error);
    }
  };

  const isActive = (path: string) => {
    if (path === '/') {
      return pathname === path;
    }
    return pathname.startsWith(path);
  };

  const linkClasses = (path: string) =>
    clsx(
      'px-3 py-2 rounded-md text-sm font-medium flex items-center gap-2',
      'transition-colors duration-200',
      isActive(path)
        ? 'bg-emerald-600 text-white'
        : 'text-white hover:bg-emerald-600'
    );

  if (!isInitialized) {
    return (
      <nav className='bg-emerald-700 shadow-lg sticky top-0 z-50'>
        <div className='mx-auto px-4 sm:px-6 lg:px-8 max-w-7xl'>
          <div className='items-center justify-between h-16 flex'>
            <div className='items-center flex'>
              <div className='flex-shrink-0'>
                {/* <Image
                  alt='Logo de Course Clash - Espada insertada en un birrete de graduación'
                  src='https://placehold.co/200x80/emerald/white?text=Course+Clash'
                  className='h-12 w-auto'
                  width={200}
                  height={80}
                /> */}
              </div>
              <div className='md:block hidden'>
                <div className='ml-10 items-baseline flex space-x-4'>
                  <Link href='/' className={linkClasses('/')}>
                    <HomeIcon className='h-5 w-5' />
                    Inicio
                  </Link>
                  <Link
                    href='/#caracteristicas'
                    className={linkClasses('/#caracteristicas')}
                  >
                    <SparklesIcon className='h-5 w-5' />
                    Características
                  </Link>
                  <Link href='/duelos' className={linkClasses('/duelos')}>
                    <TrophyIcon className='h-5 w-5' />
                    Duelos
                  </Link>
                  <Link href='/dashboard' className={linkClasses('/dashboard')}>
                    <AcademicCapIcon className='h-5 w-5' />
                    Mis Cursos
                  </Link>
                </div>
              </div>
            </div>
            <div className='md:block hidden'>
              <div className='ml-4 items-center md:ml-6 flex space-x-3'>
                <div className='h-10 w-32 bg-emerald-600 animate-pulse rounded-md'></div>
              </div>
            </div>
            <div className='md:hidden -mr-2 flex'>
              <button
                type='button'
                onClick={toggleMobileMenu}
                className={clsx(
                  'inline-flex p-2 bg-emerald-600 items-center justify-center rounded-md text-white',
                  'hover:bg-emerald-500 focus:outline-none'
                )}
              >
                <svg
                  className='h-6 w-6'
                  xmlns='http://www.w3.org/2000/svg'
                  fill='none'
                  viewBox='0 0 24 24'
                  stroke='currentColor'
                >
                  <path
                    strokeLinecap='round'
                    strokeLinejoin='round'
                    strokeWidth='2'
                    d='M4 6h16M4 12h16M4 18h16'
                  ></path>
                </svg>
              </button>
            </div>
          </div>
        </div>
      </nav>
    );
  }

  return (
    <nav className='bg-emerald-700 shadow-lg sticky top-0 z-50'>
      <div className='mx-auto px-4 sm:px-6 lg:px-2 max-w-7xl'>
        <div className='items-center justify-between h-16 flex'>
          {toggleSidebar && (
            <button
              type='button'
              className='p-2 mr-2 rounded hover:bg-emerald-600 transition lg:hidden'
              id='sidebarToggle'
              onClick={toggleSidebar}
              aria-label='Toggle sidebar'
            >
              <svg
                xmlns='http://www.w3.org/2000/svg'
                className='h-6 w-6 text-white'
                fill='none'
                viewBox='0 0 24 24'
                stroke='currentColor'
              >
                <path
                  strokeLinecap='round'
                  strokeLinejoin='round'
                  strokeWidth='2'
                  d='M4 6h16M4 12h16M4 18h16'
                ></path>
              </svg>
            </button>
          )}
          <div className='items-center flex'>
            <div className='flex-shrink-0'>
<<<<<<< HEAD
              {/* <Image
                alt='Logo de Course Clash - Espada insertada en un birrete de graduación'
                src='https://placehold.co/200x80/emerald/white?text=Course+Clash'
                className='h-12 w-auto'
                width={200}
                height={80}
              /> */}
            </div>
            <div className='md:block hidden'>
              <div className='ml-10 items-baseline flex space-x-4'>
                <Link href='/' className={linkClasses('/')}>
                  <HomeIcon className='h-5 w-5' />
                  Inicio
                </Link>
                <Link
                  href='/#caracteristicas'
                  className={linkClasses('/#caracteristicas')}
                >
                  <SparklesIcon className='h-5 w-5' />
                  Características
                </Link>
                <Link href='/duelos' className={linkClasses('/duelos')}>
                  <TrophyIcon className='h-5 w-5' />
                  Duelos
                </Link>
                <Link href='/dashboard' className={linkClasses('/dashboard')}>
                  <AcademicCapIcon className='h-5 w-5' />
                  Mis Cursos
                </Link>
              </div>
            </div>
          </div>
          <div className='md:block hidden'>
            <div className='ml-4 items-center md:ml-6 flex space-x-3'>
              {!isAuthenticated ? (
                <>
                  <Link
                    href='/login'
                    className={clsx(
                      'bg-emerald-500 text-white px-4 py-2 rounded-md text-sm font-medium flex items-center gap-2',
                      'hover:bg-emerald-400 transition-colors duration-300'
                    )}
                  >
                    <ArrowRightStartOnRectangleIcon className='h-5 w-5' />
                    Iniciar Sesión
                  </Link>
                  <Link
                    href='/registro'
                    className={clsx(
                      'bg-white text-emerald-700 px-4 py-2 rounded-md text-sm font-medium flex items-center gap-2',
                      'hover:bg-gray-100 border border-emerald-700 transition-colors duration-300'
                    )}
                  >
                    <UserPlusIcon className='h-5 w-5' />
                    Registrarse
                  </Link>
                </>
              ) : (
                <button
                  onClick={handleLogout}
                  className={clsx(
                    'bg-emerald-500 text-white px-4 py-2 rounded-md text-sm font-medium flex items-center gap-2',
                    'hover:bg-emerald-400 transition-colors duration-300 hover:cursor-pointer'
                  )}
                >
                  <ArrowRightStartOnRectangleIcon className='h-5 w-5' />
                  Cerrar Sesión
                </button>
              )}
=======
              <Image
                alt='Logo de Course Clash'
                src='/logo_no_title.svg'
                className='h-20 w-auto'
                width={150}
                height={50}
                priority
              />
>>>>>>> c460071c
            </div>
            <Link href="/" className='text-white text-2xl font-bold'>Course Clash</Link>
          </div>
          <div className='md:hidden -mr-2 flex'>
            <button
              type='button'
              onClick={toggleMobileMenu}
              className={clsx(
                'inline-flex p-2 bg-emerald-600 items-center justify-center rounded-md text-white',
                'hover:bg-emerald-500 focus:outline-none'
              )}
            >
              <svg
                className='h-6 w-6'
                xmlns='http://www.w3.org/2000/svg'
                fill='none'
                viewBox='0 0 24 24'
                stroke='currentColor'
              >
                <path
                  strokeLinecap='round'
                  strokeLinejoin='round'
                  strokeWidth='2'
                  d='M4 6h16M4 12h16M4 18h16'
                ></path>
              </svg>
            </button>
          </div>
        </div>
      </div>
      {mobileMenuOpen && (
        <div className='md:hidden bg-emerald-700'>
          <div className='px-2 pt-2 pb-3 sm:px-3 space-y-1'>
            <Link href='/#inicio' className={linkClasses('/')}>
              <HomeIcon className='h-5 w-5' />
              Inicio
            </Link>
            <Link
              href='/#caracteristicas'
              className={linkClasses('/#caracteristicas')}
            >
              <SparklesIcon className='h-5 w-5' />
              Características
            </Link>
            <Link href='/duelos' className={linkClasses('/duelos')}>
              <TrophyIcon className='h-5 w-5' />
              Duelos
            </Link>
            <Link href='/dashboard' className={linkClasses('/dashboard')}>
              <AcademicCapIcon className='h-5 w-5' />
              Mis Cursos
            </Link>
          </div>
          <div className='pt-4 pb-3 border-t border-emerald-600'>
            {!isAuthenticated ? (
              <>
                <div className='items-center px-5 flex space-x-3'>
                  <Link
                    href='/login'
                    className={clsx(
                      'bg-emerald-500 text-white px-4 py-2 rounded-md text-sm font-medium flex items-center gap-2',
                      'w-full text-center hover:bg-emerald-400 hover:cursor-pointer'
                    )}
                  >
                    <ArrowRightStartOnRectangleIcon className='h-5 w-5' />
                    Iniciar Sesión
                  </Link>
                </div>
                <div className='mt-3 px-5'>
                  <Link
                    href='/registro'
                    className={clsx(
                      'bg-white text-emerald-700 px-4 py-2 rounded-md text-sm font-medium flex items-center gap-2',
                      'w-full text-center hover:bg-gray-100 border border-emerald-700 block'
                    )}
                  >
                    <UserPlusIcon className='h-5 w-5' />
                    Registrarse
                  </Link>
                </div>
              </>
            ) : (
              <div className='px-5'>
                <button
                  onClick={handleLogout}
                  className={clsx(
                    'bg-emerald-500 text-white px-4 py-2 rounded-md text-sm font-medium flex items-center gap-2',
                    'w-full text-center hover:bg-emerald-400 hover:cursor-pointer'
                  )}
                >
                  <ArrowRightStartOnRectangleIcon className='h-5 w-5' />
                  Cerrar Sesión
                </button>
              </div>
            )}
          </div>
        </div>
      )}
    </nav>
  );
};

export default NavigationBar;<|MERGE_RESOLUTION|>--- conflicted
+++ resolved
@@ -159,7 +159,6 @@
           )}
           <div className='items-center flex'>
             <div className='flex-shrink-0'>
-<<<<<<< HEAD
               {/* <Image
                 alt='Logo de Course Clash - Espada insertada en un birrete de graduación'
                 src='https://placehold.co/200x80/emerald/white?text=Course+Clash'
@@ -229,7 +228,6 @@
                   Cerrar Sesión
                 </button>
               )}
-=======
               <Image
                 alt='Logo de Course Clash'
                 src='/logo_no_title.svg'
@@ -238,7 +236,6 @@
                 height={50}
                 priority
               />
->>>>>>> c460071c
             </div>
             <Link href="/" className='text-white text-2xl font-bold'>Course Clash</Link>
           </div>
