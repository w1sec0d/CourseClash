'use client';

<<<<<<< HEAD
import React, { useState } from 'react';
import Link from 'next/link';
import { ChevronDown, ChevronRight, Star, Plus, Home, BookOpen, Users, Award, AlertCircle } from 'lucide-react';
import Image from 'next/image';
import { twMerge } from 'tailwind-merge';
=======
import React from 'react';
import { useAuth } from '@/lib/auth-context';
>>>>>>> 23a0497c

// Componentes modularizados del sidebar
import UserProfile from './sidebar/UserProfile';
import UserMetrics from './sidebar/UserMetrics';
import PublicMenu from './sidebar/PublicMenu';
import CommonMenu from './sidebar/CommonMenu';
import AuthenticatedMenu from './sidebar/AuthenticatedMenu';
import CourseList from './sidebar/CourseList';

<<<<<<< HEAD
interface CategoryProps {
  name: string;
  courses: CourseItem[];
  isExpanded?: boolean;
  isFavorite?: boolean;
  count?: number;
}

interface CourseSidebarProps {
  favorites: CourseItem[];
  categorizedCourses: CategoryProps[];
  activeCourseId?: string;
}

const CourseCategory: React.FC<CategoryProps & { activeCourseId?: string }> = ({ 
  name, 
  courses, 
  isExpanded: initialExpanded = true,
  // isFavorite no se utiliza en este componente
  activeCourseId,
  count
}) => {
  const [isExpanded, setIsExpanded] = useState(initialExpanded);
  
  return (
    <div className="mb-2">
      <div 
        className="flex items-center py-1 px-1 text-emerald-900 hover:text-white cursor-pointer select-none group"
        onClick={() => setIsExpanded(!isExpanded)}
      >
        {isExpanded ? 
          <ChevronDown size={14} className="mr-1" /> : 
          <ChevronRight size={14} className="mr-1" />
        }
        <span className="text-xs uppercase group-hover:text-emerald-700">{name}</span>
        <span className="text-xs ml-1">({count || courses.length})</span>
      </div>
      
      {isExpanded && (
        <div className="pl-2">
          {courses.map((course) => (
            <Link 
              href={`/curso/${course.id}`} 
              key={course.id}
              className={twMerge(
                "flex items-center py-1 px-2 text-sm rounded hover:bg-gray-700/30 text-gray-900 hover:text-white",
                activeCourseId === course.id ? "bg-emerald-900/80 text-emerald-50" : ""
              )}
            >
              {course.isFavorite && <Star size={14} className="text-yellow-400 fill-yellow-400 mr-1" />}
              <span className="truncate">{course.name}</span>
            </Link>
          ))}
        </div>
      )}
    </div>
  );
};

const mockUser = {
  name: "María Rodríguez",
  level: 15,
  avatar: undefined, // Puedes poner una URL si tienes imagen
};

const sidebarMenu = [
  { label: "Inicio", icon: <Home size={18} />, href: "/" },
  { label: "Mis Cursos", icon: <BookOpen size={18} />, href: "/mis-cursos" },
  { label: "Mi Perfil", icon: <Users size={18} />, href: "/perfil" },
  { label: "Logros", icon: <Award size={18} />, href: "/logros" },
  { label: "Tienda de Bonos", icon: <Star size={18} />, href: "/tienda" },
  { label: "Duelos Académicos", icon: <AlertCircle size={18} />, href: "/duelos" },
];

const CourseSidebar: React.FC<CourseSidebarProps> = ({ 
  favorites, 
  categorizedCourses,
  activeCourseId
}) => {
  // Comentario: Se eliminó la variable myCourses que no se utilizaba

  return (
    <aside className="bg-white h-screen w-64 flex flex-col border-r border-gray-200">
      {/* User Info */}
      <div className="flex items-center gap-3 px-4 py-3 border-b border-emerald-100">
        <div className="w-10 h-10 rounded-full bg-emerald-200 flex items-center justify-center text-lg font-semibold text-emerald-800">
          {mockUser.avatar ? (
            <div className="relative w-full h-full">
              <Image 
                src={mockUser.avatar} 
                alt="avatar" 
                className="rounded-full object-cover" 
                fill
                sizes="40px"
              />
            </div>
          ) : "MR"}
        </div>
        <div>
          <div className="font-semibold text-emerald-900 leading-tight">{mockUser.name}</div>
          <div className="text-xs text-emerald-700">⭐ Nivel {mockUser.level}</div>
        </div>
      </div>
      {/* Main Menu */}
      <nav className="flex flex-col gap-1 px-2 py-2 border-b border-emerald-100 bg-emerald-50">
        {sidebarMenu.map((item) => (
          <Link key={item.href} href={item.href} className="flex items-center gap-2 px-3 py-2 rounded text-emerald-900 hover:bg-emerald-100 transition-colors text-sm font-medium">
            {item.icon}
            <span>{item.label}</span>
          </Link>
        ))}
      </nav>
      {/* Mis Cursos */}
      <div className="px-4 pt-3 pb-1 text-xs text-gray-900 font-semibold">Mis Cursos</div>
      {/* Course List */}
      <div className="flex-1 overflow-y-auto custom-scrollbar p-2 space-y-1">
=======
const Sidebar: React.FC = () => {
  const { user, isAuthenticated, logout } = useAuth();
  
  return (
    <div
      className="h-full w-64 bg-white shadow-lg lg:translate-x-0 fixed left-0 top-16 border-r border-gray-200 transform translate-x-0 transition-transform duration-300 z-40"
      id='sidebar'
    >
      <div className='p-4'>
        {/* Sección de perfil */}
        {isAuthenticated ? (
          <UserProfile user={user} onLogout={logout} />
        ) : (
          <PublicMenu />
        )}

        {/* Métricas del usuario (monedas, notificaciones) */}
        {isAuthenticated && <UserMetrics />}
>>>>>>> 23a0497c
        
        {/* Menú de navegación */}
        <div className='space-y-2'>
          {/* Enlaces comunes para todos */}
          <CommonMenu />
          
          {/* Enlaces solo para usuarios autenticados */}
          {isAuthenticated && <AuthenticatedMenu />}
        </div>
        
        {/* Lista de cursos - Solo para usuarios autenticados */}
        {isAuthenticated && <CourseList />}
      </div>
    </div>
  );
};

export default Sidebar;<|MERGE_RESOLUTION|>--- conflicted
+++ resolved
@@ -1,15 +1,6 @@
 'use client';
-
-<<<<<<< HEAD
-import React, { useState } from 'react';
-import Link from 'next/link';
-import { ChevronDown, ChevronRight, Star, Plus, Home, BookOpen, Users, Award, AlertCircle } from 'lucide-react';
-import Image from 'next/image';
-import { twMerge } from 'tailwind-merge';
-=======
 import React from 'react';
 import { useAuth } from '@/lib/auth-context';
->>>>>>> 23a0497c
 
 // Componentes modularizados del sidebar
 import UserProfile from './sidebar/UserProfile';
@@ -19,124 +10,6 @@
 import AuthenticatedMenu from './sidebar/AuthenticatedMenu';
 import CourseList from './sidebar/CourseList';
 
-<<<<<<< HEAD
-interface CategoryProps {
-  name: string;
-  courses: CourseItem[];
-  isExpanded?: boolean;
-  isFavorite?: boolean;
-  count?: number;
-}
-
-interface CourseSidebarProps {
-  favorites: CourseItem[];
-  categorizedCourses: CategoryProps[];
-  activeCourseId?: string;
-}
-
-const CourseCategory: React.FC<CategoryProps & { activeCourseId?: string }> = ({ 
-  name, 
-  courses, 
-  isExpanded: initialExpanded = true,
-  // isFavorite no se utiliza en este componente
-  activeCourseId,
-  count
-}) => {
-  const [isExpanded, setIsExpanded] = useState(initialExpanded);
-  
-  return (
-    <div className="mb-2">
-      <div 
-        className="flex items-center py-1 px-1 text-emerald-900 hover:text-white cursor-pointer select-none group"
-        onClick={() => setIsExpanded(!isExpanded)}
-      >
-        {isExpanded ? 
-          <ChevronDown size={14} className="mr-1" /> : 
-          <ChevronRight size={14} className="mr-1" />
-        }
-        <span className="text-xs uppercase group-hover:text-emerald-700">{name}</span>
-        <span className="text-xs ml-1">({count || courses.length})</span>
-      </div>
-      
-      {isExpanded && (
-        <div className="pl-2">
-          {courses.map((course) => (
-            <Link 
-              href={`/curso/${course.id}`} 
-              key={course.id}
-              className={twMerge(
-                "flex items-center py-1 px-2 text-sm rounded hover:bg-gray-700/30 text-gray-900 hover:text-white",
-                activeCourseId === course.id ? "bg-emerald-900/80 text-emerald-50" : ""
-              )}
-            >
-              {course.isFavorite && <Star size={14} className="text-yellow-400 fill-yellow-400 mr-1" />}
-              <span className="truncate">{course.name}</span>
-            </Link>
-          ))}
-        </div>
-      )}
-    </div>
-  );
-};
-
-const mockUser = {
-  name: "María Rodríguez",
-  level: 15,
-  avatar: undefined, // Puedes poner una URL si tienes imagen
-};
-
-const sidebarMenu = [
-  { label: "Inicio", icon: <Home size={18} />, href: "/" },
-  { label: "Mis Cursos", icon: <BookOpen size={18} />, href: "/mis-cursos" },
-  { label: "Mi Perfil", icon: <Users size={18} />, href: "/perfil" },
-  { label: "Logros", icon: <Award size={18} />, href: "/logros" },
-  { label: "Tienda de Bonos", icon: <Star size={18} />, href: "/tienda" },
-  { label: "Duelos Académicos", icon: <AlertCircle size={18} />, href: "/duelos" },
-];
-
-const CourseSidebar: React.FC<CourseSidebarProps> = ({ 
-  favorites, 
-  categorizedCourses,
-  activeCourseId
-}) => {
-  // Comentario: Se eliminó la variable myCourses que no se utilizaba
-
-  return (
-    <aside className="bg-white h-screen w-64 flex flex-col border-r border-gray-200">
-      {/* User Info */}
-      <div className="flex items-center gap-3 px-4 py-3 border-b border-emerald-100">
-        <div className="w-10 h-10 rounded-full bg-emerald-200 flex items-center justify-center text-lg font-semibold text-emerald-800">
-          {mockUser.avatar ? (
-            <div className="relative w-full h-full">
-              <Image 
-                src={mockUser.avatar} 
-                alt="avatar" 
-                className="rounded-full object-cover" 
-                fill
-                sizes="40px"
-              />
-            </div>
-          ) : "MR"}
-        </div>
-        <div>
-          <div className="font-semibold text-emerald-900 leading-tight">{mockUser.name}</div>
-          <div className="text-xs text-emerald-700">⭐ Nivel {mockUser.level}</div>
-        </div>
-      </div>
-      {/* Main Menu */}
-      <nav className="flex flex-col gap-1 px-2 py-2 border-b border-emerald-100 bg-emerald-50">
-        {sidebarMenu.map((item) => (
-          <Link key={item.href} href={item.href} className="flex items-center gap-2 px-3 py-2 rounded text-emerald-900 hover:bg-emerald-100 transition-colors text-sm font-medium">
-            {item.icon}
-            <span>{item.label}</span>
-          </Link>
-        ))}
-      </nav>
-      {/* Mis Cursos */}
-      <div className="px-4 pt-3 pb-1 text-xs text-gray-900 font-semibold">Mis Cursos</div>
-      {/* Course List */}
-      <div className="flex-1 overflow-y-auto custom-scrollbar p-2 space-y-1">
-=======
 const Sidebar: React.FC = () => {
   const { user, isAuthenticated, logout } = useAuth();
   
@@ -154,9 +27,7 @@
         )}
 
         {/* Métricas del usuario (monedas, notificaciones) */}
-        {isAuthenticated && <UserMetrics />}
->>>>>>> 23a0497c
-        
+        {isAuthenticated && <UserMetrics />}        
         {/* Menú de navegación */}
         <div className='space-y-2'>
           {/* Enlaces comunes para todos */}
