{
  "name": "frontend",
  "version": "0.1.0",
  "private": true,
  "scripts": {
    "dev": "next dev --turbopack",
    "build": "next build",
    "start": "next start",
    "lint": "next lint"
  },
  "dependencies": {
    "@graphql-tools/mock": "^9.0.22",
    "@graphql-tools/schema": "^10.0.23",
    "@hookform/resolvers": "^5.0.1",
    "clsx": "^2.1.1",
    "framer-motion": "^12.12.1",
    "graphql": "^16.11.0",
    "graphql-yoga": "^5.13.4",
    "lucide-react": "^0.511.0",
    "next": "15.3.2",
    "react": "^19.0.0",
    "react-dom": "^19.0.0",
    "react-hook-form": "^7.56.4",
<<<<<<< HEAD
    "tailwind-merge": "^3.3.0",
=======
    "sweetalert2": "^11.21.2",
>>>>>>> 3eacfc9a
    "zod": "^3.24.4"
  },
  "devDependencies": {
    "@eslint/eslintrc": "^3",
    "@tailwindcss/postcss": "^4",
    "@types/node": "^20",
    "@types/react": "^19",
    "@types/react-dom": "^19",
    "eslint": "^9",
    "eslint-config-next": "15.3.2",
    "tailwindcss": "^4",
    "typescript": "^5"
  }
}<|MERGE_RESOLUTION|>--- conflicted
+++ resolved
@@ -21,11 +21,8 @@
     "react": "^19.0.0",
     "react-dom": "^19.0.0",
     "react-hook-form": "^7.56.4",
-<<<<<<< HEAD
     "tailwind-merge": "^3.3.0",
-=======
     "sweetalert2": "^11.21.2",
->>>>>>> 3eacfc9a
     "zod": "^3.24.4"
   },
   "devDependencies": {
