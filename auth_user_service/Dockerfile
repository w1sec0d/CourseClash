--- conflicted
+++ resolved
@@ -12,9 +12,4 @@
 
 COPY app ./app
 
-EXPOSE 8001
-
-<<<<<<< HEAD
-CMD ["uvicorn", "app.main:app", "--host", "0.0.0.0", "--port", "8001"]
-=======
->>>>>>> ea2fb39c
+EXPOSE 8001