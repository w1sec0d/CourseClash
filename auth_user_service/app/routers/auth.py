--- conflicted
+++ resolved
@@ -280,7 +280,6 @@
 
 @router.get("/me")
 def get_current_user(user: Annotated[dict, Depends(decode_token)]) -> User:
-<<<<<<< HEAD
     # Si estamos usando datos simulados
     if USE_MOCK_DATA:
         user_obj = get_user_by_id_mock(user["id"])
@@ -290,32 +289,6 @@
             )
         return user_obj
 
-    # Si estamos usando la base de datos real
-    try:
-        db: Session = next(get_db())
-        query = text(""" SELECT * FROM users where id = :id""")
-        result = db.execute(query, {"id": user["id"]}).fetchone()
-        if not result:
-            raise HTTPException(
-                status_code=status.HTTP_404_NOT_FOUND, detail="User not found"
-            )
-        user_obj = User(
-            id=result[0],
-            username=result[1],
-            email=result[2],
-            full_name=result[4],
-            is_active=result[5],
-            is_superuser=result[6],
-            created_at=str(result[7]),
-        )
-        return user_obj
-    except Exception as e:
-        raise HTTPException(
-            status_code=status.HTTP_500_INTERNAL_SERVER_ERROR,
-            detail=f"Error fetching user data: {e}",
-        )
-
-=======
     try:
         db: Session = next(get_db())
         query = text(""" SELECT * FROM users where id = :id""")
@@ -347,7 +320,6 @@
             status_code = status.HTTP_500_INTERNAL_SERVER_ERROR,
             detail = f'Error en el servidor {e}'
         )
->>>>>>> ea2fb39c
 
 # Ruta para refrescar el token
 # Input: token de refresco
