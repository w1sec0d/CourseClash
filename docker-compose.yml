services:
  # =========================================================================
  # NGINX Reverse Proxy
  # =========================================================================
  cc_rp:
    container_name: cc_rp
    build:
      context: ./reverse_proxy_service
      dockerfile: Dockerfile
    ports:
      - '80:80' # HTTP (para redirects)
      - '443:443' # HTTPS (Canal Seguro principal)
    depends_on:
      - cc_fe_web
      - cc_ag
    networks:
      - courseclash-network
    environment:
      - NGINX_SSL_ENABLED=true
      - SSL_AUTO_GENERATE=true
    healthcheck:
      test:
        [
          'CMD-SHELL',
          'wget --no-verbose --tries=1 --spider --no-check-certificate https://127.0.0.1:443/health || exit 1',
        ]
      interval: 30s
      timeout: 10s
      retries: 3
      start_period: 15s

  # =========================================================================
  # T1 PRESENTATION LAYER
  # =========================================================================

  cc_fe_web:
    container_name: cc_fe_web
    build:
      context: ./frontend_web
      dockerfile: Dockerfile
    environment:
      - NODE_ENV=production
      - NEXT_PUBLIC_API_URL=https://localhost/api
      - NEXT_PUBLIC_API_GATEWAY_URL=https://localhost
    depends_on:
      - cc_ag
    networks:
      - public_network

    healthcheck:
      test:
        [
          'CMD-SHELL',
          'wget --no-verbose --tries=1 --spider http://127.0.0.1:3000 || exit 1',
        ]
      interval: 30s
      timeout: 10s
      retries: 3
      start_period: 60s

  # =========================================================================
  # T2 COMMUNICATION LAYER
  # =========================================================================

  cc_ag:
    container_name: cc_ag
    build:
      context: ./api_gateway
    expose:
      - '8080'
    environment:
      - AUTH_SERVICE_URL=http://cc_auth_ms:8000
<<<<<<< HEAD
=======
      - COURSE_SERVICE_URL=http://cc_courses_ms:8001
>>>>>>> d8e13be6
      - DUEL_SERVICE_URL=http://cc_duels_ms:8002
      - ACTIVITIES_SERVICE_URL=http://cc_activities_ms:8003
      - WEBSOCKET_SERVICE_URL=http://cc_websocket_manager:8004
      - JWT_SECRET=your_jwt_secret_key
    volumes:
      - ./api_gateway:/app
      - ./logs/uvicorn:/var/log/uvicorn
    depends_on:
      - cc_auth_ms
      - cc_duels_ms
      - cc_websocket_manager
    networks:
      - private_network
      - public_network
    command: uvicorn app.main:app --host 0.0.0.0 --port 8080 --reload 

  cc_broker:
    container_name: cc_broker
<<<<<<< HEAD
    image: rabbitmq:3-management
    ports:
      - '5672:5672'
      - '15672:15672'
=======
    image: rabbitmq:4-management
>>>>>>> d8e13be6
    environment:
      - RABBITMQ_DEFAULT_USER=courseclash
      - RABBITMQ_DEFAULT_PASS=courseclash123
      - RABBITMQ_DEFAULT_VHOST=/courseclash
    volumes:
      - rabbitmq_data:/var/lib/rabbitmq
      - ./broker_service/definitions.json:/etc/rabbitmq/definitions.json:ro
      - ./broker_service/rabbitmq.conf:/etc/rabbitmq/rabbitmq.conf:ro
    networks:
      - private_network

    healthcheck:
      test: ['CMD', 'rabbitmq-diagnostics', 'check_port_connectivity']
      interval: 30s
      timeout: 10s
      retries: 5
      start_period: 30s

  cc_broker_init:
    container_name: cc_broker_init
    image: curlimages/curl:8.4.0
    volumes:
      - ./broker_service/definitions.json:/definitions.json:ro
      - ./broker_service/init_rabbitmq_definitions.sh:/init_script.sh:ro
    depends_on:
      cc_broker:
        condition: service_healthy
    networks:
      - private_network

    command: sh /init_script.sh
    restart: 'no'

  # =========================================================================
  # T3 LOGIC LAYER
  # =========================================================================

  cc_auth_ms:
    container_name: cc_auth_ms
    build:
      context: ./auth_user_service
<<<<<<< HEAD
    expose:
      - '8000'
=======
>>>>>>> d8e13be6
    environment:
      - DATABASE_URL=mysql+pymysql://root:password@cc_authcourses_db:3306/authcourses_db
      - SECRET=Arquisoft
      - ALGORITM=HS256
      - MAIL_USERNAME=courseclasheducation@gmail.com
      - MAIL_PASSWORD=omhdrobuncjwjmoh
      - MAIL_FROM=courseclasheducation@gmail.com
      - MAIL_PORT=587
      - MAIL_SERVER=smtp.gmail.com
    volumes:
      - ./auth_user_service:/app
    depends_on:
      cc_authcourses_db:
        condition: service_healthy
    networks:
      - private_network
    command: uvicorn app.main:app --host 0.0.0.0 --port 8000 --reload

  cc_activities_ms:
    container_name: cc_activities_ms
    build:
      context: ./activities_service
<<<<<<< HEAD
    expose:
      - '8003'
=======
>>>>>>> d8e13be6
    environment:
      - DATABASE_URL=mysql+pymysql://root:password@cc_activities_db:3306/activities_db
      - JWT_SECRET=your_jwt_secret_key12
    volumes:
      - ./activities_service:/app
    depends_on:
      cc_activities_db:
        condition: service_healthy
    networks:
      - private_network
    command: uvicorn app.main:app --host 0.0.0.0 --port 8003 --reload

  cc_duels_ms:
    container_name: cc_duels_ms
    build:
      context: ./duel_service
      dockerfile: Dockerfile
<<<<<<< HEAD
    expose:
      - '8002'
=======
    container_name: cc_duels_ms
    restart: unless-stopped
>>>>>>> d8e13be6
    environment:
      - GIN_MODE=debug
      - MONGODB_URI=mongodb://cc_duels_db:27017/duels_db
      - RABBITMQ_URL=amqp://courseclash:courseclash123@cc_broker:5672/%2Fcourseclash
    depends_on:
      cc_duels_db:
        condition: service_healthy
      cc_broker_init:
        condition: service_completed_successfully
    networks:
      - private_network
    healthcheck:
      test:
        [
          'CMD',
          'wget',
          '--no-verbose',
          '--tries=1',
          '--spider',
          'http://localhost:8002/swagger/index.html',
        ]
      interval: 30s
      timeout: 10s
      retries: 3
      start_period: 10s

  cc_websocket_manager:
    container_name: cc_websocket_manager
    build:
      context: ./websocket_manager
    expose:
      - '8004'
    environment:
      - RABBITMQ_URL=amqp://courseclash:courseclash123@cc_broker:5672/%2Fcourseclash
      - AUTH_SERVICE_URL=http://cc_auth_ms:8000
      - DUEL_SERVICE_URL=http://cc_duels_ms:8002
      - REDIS_URL=redis://:courseclash123@cc_redis_cache:6379/0
    volumes:
      - ./websocket_manager:/app
    depends_on:
      cc_broker:
        condition: service_healthy
      cc_broker_init:
        condition: service_completed_successfully
    networks:
      - private_network
      - public_network
    command: uvicorn app.main:app --host 0.0.0.0 --port 8004 --reload

  # =========================================================================
  # T4 DATA LAYER
  # =========================================================================

  cc_authcourses_db:
    container_name: cc_authcourses_db
    image: mysql:8.0
    # ports:
    #   - '3306:3306'
    environment:
      - MYSQL_ROOT_PASSWORD=password
      - MYSQL_DATABASE=authcourses_db
    volumes:
      - auth_mysql_data:/var/lib/mysql
      - ./mysql_auth:/docker-entrypoint-initdb.d
    networks:
      - private_network
    command: --default-authentication-plugin=mysql_native_password
    healthcheck:
      test: ['CMD', 'mysqladmin', 'ping', '-uroot', '-ppassword']
      interval: 10s
      timeout: 5s
      retries: 5
      start_period: 30s

  cc_activities_db:
    container_name: cc_activities_db
    image: mysql:8.0
    # ports:
    #   - '3308:3306'
    environment:
      - MYSQL_ROOT_PASSWORD=password
      - MYSQL_DATABASE=activities_db
    volumes:
      - activities_mysql_data:/var/lib/mysql
      - ./mysql_activities:/docker-entrypoint-initdb.d
    networks:
      - private_network
    command: --default-authentication-plugin=mysql_native_password
    healthcheck:
      test: ['CMD', 'mysqladmin', 'ping', '-uroot', '-ppassword']
      interval: 10s
      timeout: 5s
      retries: 5

  cc_duels_db:
    container_name: cc_duels_db
<<<<<<< HEAD
    image: mongo:latest
    ports:
      - '27018:27017'
=======
    # ports:
    #   - '27018:27017'
>>>>>>> d8e13be6
    volumes:
      - mongo_data:/data/db
      - ./mongo_service/init-mongo.js:/docker-entrypoint-initdb.d/init-mongo.js:ro
    networks:
      - private_network
    healthcheck:
      test: ['CMD', 'mongosh', '--eval', "db.adminCommand('ping')"]
      interval: 30s
      timeout: 10s
      retries: 3
      start_period: 40s

  cc_redis_cache:
    container_name: cc_redis_cache
    image: redis:7-alpine
    environment:
      - REDIS_PASSWORD=courseclash123
    command: redis-server --requirepass courseclash123 --appendonly yes --save 60 1
    volumes:
      - redis_data:/data
    networks:
      - private_network
    healthcheck:
      test: ['CMD', 'redis-cli', '--raw', 'incr', 'ping']
      interval: 30s
      timeout: 10s
      retries: 3
      start_period: 10s
      
  fail2ban:
    image: crazymax/fail2ban:latest
    container_name: fail2ban
    privileged: true
    restart: unless-stopped
    network_mode: host
    volumes:
      - ./logs/uvicorn:/var/log/uvicorn:ro
      - ./fail2ban/filter.d:/data/filter.d:ro
      - ./fail2ban/jail.d:/data/jail.d:ro


  # # MySQL Database (for Courses service - commented out)
  # cc_courses_db:
  #   container_name: cc_courses_db
  #   image: mysql:8.0
  #   ports:
  #     - "3307:3306"
  #   environment:
  #     - MYSQL_ROOT_PASSWORD=password
  #     - MYSQL_DATABASE=courseClash
  #   volumes:
  #     - courses_mysql_data:/var/lib/mysql
  #     - ./mysql_courses:/docker-entrypoint-initdb.d
  #   networks:
  #     - courseclash-network
  #   command: --default-authentication-plugin=mysql_native_password
  # fs_rp:
  #   build: ./courseclash-ReverseProxy
  #   ports:
  #     - "80:80"
  #   volumes:
  #     - ./courseclash-ReverseProxy/nginx.conf:/etc/nginx/nginx.conf:ro
  #   depends_on:
  #     - cc_fe_web_2
  #     - cc_fe_web_3
  #     - cc_fe_web
  #   restart: unless-stopped

volumes:
  auth_mysql_data:
  activities_mysql_data:
  mongo_data:
  rabbitmq_data:
  redis_data:

# networks:
#   courseclash-network:
#     driver: bridge
networks:
  public_network:
    driver: bridge
  private_network:
    driver: bridge
    internal: true<|MERGE_RESOLUTION|>--- conflicted
+++ resolved
@@ -70,10 +70,7 @@
       - '8080'
     environment:
       - AUTH_SERVICE_URL=http://cc_auth_ms:8000
-<<<<<<< HEAD
-=======
       - COURSE_SERVICE_URL=http://cc_courses_ms:8001
->>>>>>> d8e13be6
       - DUEL_SERVICE_URL=http://cc_duels_ms:8002
       - ACTIVITIES_SERVICE_URL=http://cc_activities_ms:8003
       - WEBSOCKET_SERVICE_URL=http://cc_websocket_manager:8004
@@ -92,14 +89,10 @@
 
   cc_broker:
     container_name: cc_broker
-<<<<<<< HEAD
     image: rabbitmq:3-management
     ports:
       - '5672:5672'
       - '15672:15672'
-=======
-    image: rabbitmq:4-management
->>>>>>> d8e13be6
     environment:
       - RABBITMQ_DEFAULT_USER=courseclash
       - RABBITMQ_DEFAULT_PASS=courseclash123
@@ -141,11 +134,8 @@
     container_name: cc_auth_ms
     build:
       context: ./auth_user_service
-<<<<<<< HEAD
     expose:
       - '8000'
-=======
->>>>>>> d8e13be6
     environment:
       - DATABASE_URL=mysql+pymysql://root:password@cc_authcourses_db:3306/authcourses_db
       - SECRET=Arquisoft
@@ -168,11 +158,8 @@
     container_name: cc_activities_ms
     build:
       context: ./activities_service
-<<<<<<< HEAD
     expose:
       - '8003'
-=======
->>>>>>> d8e13be6
     environment:
       - DATABASE_URL=mysql+pymysql://root:password@cc_activities_db:3306/activities_db
       - JWT_SECRET=your_jwt_secret_key12
@@ -187,16 +174,12 @@
 
   cc_duels_ms:
     container_name: cc_duels_ms
+    restart: unless-stopped
     build:
       context: ./duel_service
       dockerfile: Dockerfile
-<<<<<<< HEAD
     expose:
       - '8002'
-=======
-    container_name: cc_duels_ms
-    restart: unless-stopped
->>>>>>> d8e13be6
     environment:
       - GIN_MODE=debug
       - MONGODB_URI=mongodb://cc_duels_db:27017/duels_db
@@ -293,14 +276,9 @@
 
   cc_duels_db:
     container_name: cc_duels_db
-<<<<<<< HEAD
     image: mongo:latest
     ports:
       - '27018:27017'
-=======
-    # ports:
-    #   - '27018:27017'
->>>>>>> d8e13be6
     volumes:
       - mongo_data:/data/db
       - ./mongo_service/init-mongo.js:/docker-entrypoint-initdb.d/init-mongo.js:ro
