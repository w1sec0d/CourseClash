services:
  # Servicio de Autenticación y Usuarios
  auth_user_service:
    build:
      context: ./auth_user_service
    ports:
      - '8000:8000'
    environment:
      - DATABASE_URL=mysql+pymysql://root:password@mysql:3306/courseClash
      - SECRET=Arquisoft
      - ALGORITM=HS256
      - MAIL_USERNAME=courseclasheducation@gmail.com
      - MAIL_PASSWORD=omhdrobuncjwjmoh
      - MAIL_FROM=courseclasheducation@gmail.com
      - MAIL_PORT=587
      - MAIL_SERVER=smtp.gmail.com
    volumes:
      - ./auth_user_service:/app
    # depends_on:
    #   - mysql
    networks:
      - courseclash-network
    command: uvicorn app.main:app --host 0.0.0.0 --port 8000 --reload

  # Servicio de Cursos
  course_service:
    build:
      context: ./course_service
    ports:
      - "8001:8001"
    environment:
      - DATABASE_URL=mysql+pymysql://root:password@mysql:3306/courseClash
      - JWT_SECRET=your_jwt_secret_key
    volumes:
      - ./course_service:/app
    depends_on:
      - mysql
    networks:
      - courseclash-network
    command: uvicorn app.main:app --host 0.0.0.0 --port 8001 --reload

  # Servicio de Duelos
<<<<<<< HEAD
  duel-service:
    build:
      context: ./duel_service
      dockerfile: Dockerfile
    container_name: courseclash-duel-service
    ports:
      - "8002:8002"
    restart: unless-stopped
    env_file:
      - ./duel_service/duel_service.env
    environment:
      - GIN_MODE=release
    depends_on:
      - mongo
    networks:
      - courseclash-network
    healthcheck:
      test:
        [
          "CMD",
          "wget",
          "--no-verbose",
          "--tries=1",
          "--spider",
          "http://localhost:8002/swagger/index.html",
        ]
      interval: 30s
      timeout: 10s
      retries: 3
      start_period: 10s
=======
  # duel-service:
  #   build:
  #     context: ./duel_service
  #     dockerfile: Dockerfile
  #   container_name: courseclash-duel-service
  #   ports:
  #     - '8002:8002'
  #   restart: unless-stopped
  #   environment:
  #     - GIN_MODE=release
  #   healthcheck:
  #     test:
  #       [
  #         'CMD',
  #         'wget',
  #         '--no-verbose',
  #         '--tries=1',
  #         '--spider',
  #         'http://localhost:8002/swagger/index.html',
  #       ]
  #     interval: 30s
  #     timeout: 10s
  #     retries: 3
  #     start_period: 10s
  #   networks:
  #     - courseclash-network
>>>>>>> dcf23f75

  # API Gateway
  api_gateway:
    build:
      context: ./api_gateway
    ports:
      - "8080:8080"
    environment:
      - AUTH_SERVICE_URL=http://auth_user_service:8000
      - COURSE_SERVICE_URL=http://course_service:8001
      - DUEL_SERVICE_URL=http://duel_service:8002
      - JWT_SECRET=your_jwt_secret_key
    volumes:
      - ./api_gateway:/app
    # depends_on:
    #   - auth_user_service
    #   - course_service
    #   - duel_service
    networks:
      - courseclash-network
    command: uvicorn app.main:app --host 0.0.0.0 --port 8080 --reload

  # Frontend
  frontend:
    build:
      context: ./frontend
      dockerfile: Dockerfile
    ports:
      - "3000:3000"
    environment:
      - NODE_ENV=production
      - API_URL=http://api_gateway:8080
    depends_on:
      - api_gateway
    networks:
      - courseclash-network
    healthcheck:
      test:
        [
          "CMD",
          "wget",
          "--no-verbose",
          "--tries=1",
          "--spider",
          "http://localhost:3000",
        ]
      interval: 30s
      timeout: 10s
      retries: 3
      start_period: 40s

  # Base de datos MySQL (para auth_user_service y course_service)
  mysql:
    image: mysql:8.0
    ports:
      - "3306:3306"
    environment:
      - MYSQL_ROOT_PASSWORD=password
      - MYSQL_DATABASE=courseClash
    volumes:
      - mysql_data:/var/lib/mysql
      - ./mysql:/docker-entrypoint-initdb.d
    networks:
      - courseclash-network
    command: --default-authentication-plugin=mysql_native_password


  # Base de datos Mongo (para Duelos)
  mongo:
    image: mongo:latest
    container_name: courseclash-mongo
    ports:
      - "27018:27017"
    volumes:
      - mongo_data:/data/db
      - ./mongo_service/init-mongo.js:/docker-entrypoint-initdb.d/init-mongo.js:ro
    networks:
      - courseclash-network

volumes:
  mysql_data:
#   mongo_data:

networks:
  courseclash-network:
    driver: bridge<|MERGE_RESOLUTION|>--- conflicted
+++ resolved
@@ -40,7 +40,6 @@
     command: uvicorn app.main:app --host 0.0.0.0 --port 8001 --reload
 
   # Servicio de Duelos
-<<<<<<< HEAD
   duel-service:
     build:
       context: ./duel_service
@@ -71,34 +70,6 @@
       timeout: 10s
       retries: 3
       start_period: 10s
-=======
-  # duel-service:
-  #   build:
-  #     context: ./duel_service
-  #     dockerfile: Dockerfile
-  #   container_name: courseclash-duel-service
-  #   ports:
-  #     - '8002:8002'
-  #   restart: unless-stopped
-  #   environment:
-  #     - GIN_MODE=release
-  #   healthcheck:
-  #     test:
-  #       [
-  #         'CMD',
-  #         'wget',
-  #         '--no-verbose',
-  #         '--tries=1',
-  #         '--spider',
-  #         'http://localhost:8002/swagger/index.html',
-  #       ]
-  #     interval: 30s
-  #     timeout: 10s
-  #     retries: 3
-  #     start_period: 10s
-  #   networks:
-  #     - courseclash-network
->>>>>>> dcf23f75
 
   # API Gateway
   api_gateway:
