version: "3.8"

services:
  # Servicio de Autenticación y Usuarios
  auth_user_service:
    build:
      context: ./auth_user_service
    ports:
      - "8001:8001"
    environment:
      - DATABASE_URL=mysql+pymysql://root:password@mysql:3306/courseClash
      - SECRET=Arquisoft
      - ALGORITM=HS256
      - MAIL_USERNAME=courseclasheducation@gmail.com
      - MAIL_PASSWORD=omhdrobuncjwjmoh
      - MAIL_FROM=courseclasheducation@gmail.com
      - MAIL_PORT=587
      - MAIL_SERVER=smtp.gmail.com
    volumes:
      - ./auth_user_service:/app
    # depends_on:
    #   - mysql
    networks:
      - courseclash-network
    command: uvicorn app.main:app --host 0.0.0.0 --port 8001 --reload

  # Servicio de Cursos
<<<<<<< HEAD
  # course_service:
  #   build:
  #     context: ./course_service
  #   ports:
  #     - '8001:8001'
  #   environment:
  #     - DATABASE_URL=mysql://root:password@mysql:3306/course_db
  #     - JWT_SECRET=your_jwt_secret_key
  #   volumes:
  #     - ./course_service:/app
  #   depends_on:
  #     - mysql
  #   networks:
  #     - courseclash-network
  #   command: uvicorn app.main:app --host 0.0.0.0 --port 8001 --reload

  # Servicio de Duelos
  # duel_service:
  #   build:
  #     context: ./duel_service
  #     dockerfile: Dockerfile
  #   ports:
  #     - '8002:8002'
  #   environment:
  #     - MONGODB_URI=mongodb://mongo:27017/duel_db
  #   depends_on:
  #     - mongo
  #   networks:
  #     - courseclash-network
=======
  course_service:
    build:
      context: ./course_service
    ports:
      - '8001:8001'
    environment:
      - DATABASE_URL=mysql+pymysql://root:password@mysql:3306/courseClash
      - JWT_SECRET=your_jwt_secret_key
    volumes:
      - ./course_service:/app
    depends_on:
      - mysql
    networks:
      - courseclash-network
    command: uvicorn app.main:app --host 0.0.0.0 --port 8001 --reload

  # Servicio de Duelos
  duel-service:
    build:
      context: ./duel_service
      dockerfile: Dockerfile
    container_name: courseclash-duel-service
    ports:
      - "8080:8080"
    restart: unless-stopped
    environment:
      - GIN_MODE=release
    healthcheck:
      test:
        [
          "CMD",
          "wget",
          "--no-verbose",
          "--tries=1",
          "--spider",
          "http://localhost:8080/swagger/index.html",
        ]
      interval: 30s
      timeout: 10s
      retries: 3
      start_period: 10s
    networks:
      - courseclash-network
>>>>>>> ea2fb39c

  # API Gateway
  api_gateway:
    build:
      context: ./api_gateway
    ports:
      - '8080:8080'
    environment:
      - AUTH_SERVICE_URL=http://auth_user_service:8000
      - COURSE_SERVICE_URL=http://course_service:8001
      - DUEL_SERVICE_URL=http://duel_service:8002
      - JWT_SECRET=your_jwt_secret_key
    volumes:
      - ./api_gateway:/app
    # depends_on:
    #   - auth_user_service
    #   - course_service
    #   - duel_service
    networks:
      - courseclash-network
    command: uvicorn app.main:app --host 0.0.0.0 --port 8080 --reload

  # Frontend
  frontend:
    build:
      context: ./frontend
      dockerfile: Dockerfile
    ports:
      - '3000:3000'
    environment:
      - NODE_ENV=production
      - API_URL=http://api_gateway:8080
    depends_on:
      - api_gateway
    networks:
      - courseclash-network
    healthcheck:
      test:
        [
          'CMD',
          'wget',
          '--no-verbose',
          '--tries=1',
          '--spider',
          'http://localhost:3000',
        ]
      interval: 30s
      timeout: 10s
      retries: 3
      start_period: 40s

<<<<<<< HEAD
  # # Base de datos MySQL (para auth_user_service y course_service)
  # mysql:
  #   image: mysql:8.0
  #   ports:
  #     - '3306:3306'
  #   environment:
  #     - MYSQL_ROOT_PASSWORD=password
  #     - MYSQL_DATABASE=auth_db
  #   volumes:
  #     - mysql_data:/var/lib/mysql
  #     - ./init-scripts/mysql:/docker-entrypoint-initdb.d
  #   networks:
  #     - courseclash-network
  #   command: --default-authentication-plugin=mysql_native_password
=======
  # Base de datos MySQL (para auth_user_service y course_service)
  mysql:
    image: mysql:8.0
    ports:
      - '3306:3306'
    environment:
      - MYSQL_ROOT_PASSWORD=password
      - MYSQL_DATABASE=courseClash
    volumes:
      - mysql_data:/var/lib/mysql
      - ./mysql:/docker-entrypoint-initdb.d
    networks:
      - courseclash-network
    command: --default-authentication-plugin=mysql_native_password
>>>>>>> ea2fb39c

  # # Base de datos MongoDB (para duel_service)
  # mongo:
  #   image: mongo:6.0
  #   ports:
  #     - '27017:27017'
  #   volumes:
  #     - mongo_data:/data/db
  #   networks:
  #     - courseclash-network

# volumes:
#   mysql_data:
#   mongo_data:

networks:
  courseclash-network:
    driver: bridge<|MERGE_RESOLUTION|>--- conflicted
+++ resolved
@@ -25,37 +25,6 @@
     command: uvicorn app.main:app --host 0.0.0.0 --port 8001 --reload
 
   # Servicio de Cursos
-<<<<<<< HEAD
-  # course_service:
-  #   build:
-  #     context: ./course_service
-  #   ports:
-  #     - '8001:8001'
-  #   environment:
-  #     - DATABASE_URL=mysql://root:password@mysql:3306/course_db
-  #     - JWT_SECRET=your_jwt_secret_key
-  #   volumes:
-  #     - ./course_service:/app
-  #   depends_on:
-  #     - mysql
-  #   networks:
-  #     - courseclash-network
-  #   command: uvicorn app.main:app --host 0.0.0.0 --port 8001 --reload
-
-  # Servicio de Duelos
-  # duel_service:
-  #   build:
-  #     context: ./duel_service
-  #     dockerfile: Dockerfile
-  #   ports:
-  #     - '8002:8002'
-  #   environment:
-  #     - MONGODB_URI=mongodb://mongo:27017/duel_db
-  #   depends_on:
-  #     - mongo
-  #   networks:
-  #     - courseclash-network
-=======
   course_service:
     build:
       context: ./course_service
@@ -79,7 +48,7 @@
       dockerfile: Dockerfile
     container_name: courseclash-duel-service
     ports:
-      - "8080:8080"
+      - "8002:8002"
     restart: unless-stopped
     environment:
       - GIN_MODE=release
@@ -91,7 +60,7 @@
           "--no-verbose",
           "--tries=1",
           "--spider",
-          "http://localhost:8080/swagger/index.html",
+          "http://localhost:8002/swagger/index.html",
         ]
       interval: 30s
       timeout: 10s
@@ -99,7 +68,6 @@
       start_period: 10s
     networks:
       - courseclash-network
->>>>>>> ea2fb39c
 
   # API Gateway
   api_gateway:
@@ -151,22 +119,7 @@
       retries: 3
       start_period: 40s
 
-<<<<<<< HEAD
-  # # Base de datos MySQL (para auth_user_service y course_service)
-  # mysql:
-  #   image: mysql:8.0
-  #   ports:
-  #     - '3306:3306'
-  #   environment:
-  #     - MYSQL_ROOT_PASSWORD=password
-  #     - MYSQL_DATABASE=auth_db
-  #   volumes:
-  #     - mysql_data:/var/lib/mysql
-  #     - ./init-scripts/mysql:/docker-entrypoint-initdb.d
-  #   networks:
-  #     - courseclash-network
-  #   command: --default-authentication-plugin=mysql_native_password
-=======
+
   # Base de datos MySQL (para auth_user_service y course_service)
   mysql:
     image: mysql:8.0
@@ -181,7 +134,6 @@
     networks:
       - courseclash-network
     command: --default-authentication-plugin=mysql_native_password
->>>>>>> ea2fb39c
 
   # # Base de datos MongoDB (para duel_service)
   # mongo:
