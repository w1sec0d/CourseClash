--- conflicted
+++ resolved
@@ -6,11 +6,7 @@
     build:
       context: ./auth_user_service
     ports:
-<<<<<<< HEAD
-      - "8000:8000"
-=======
       - "8001:8001"
->>>>>>> 53e409b5
     environment:
       - DATABASE_URL=mysql+pymysql://root:password@mysql:3306/courseClash
       - SECRET=Arquisoft
@@ -143,7 +139,7 @@
       - courseclash-network
     command: --default-authentication-plugin=mysql_native_password
 
-<<<<<<< HEAD
+
   # Base de datos Mongo (para Duelos)
   mongo:
     image: mongo:latest
@@ -155,17 +151,6 @@
       - ./mongo_service/init-mongo.js:/docker-entrypoint-initdb.d/init-mongo.js:ro
     networks:
       - courseclash-network
-=======
-  # # Base de datos MongoDB (para duel_service)
-  # mongo:
-  #   image: mongo:6.0
-  #   ports:
-  #     - '27017:27017'
-  #   volumes:
-  #     - mongo_data:/data/db
-  #   networks:
-  #     - courseclash-network
->>>>>>> 53e409b5
 
 # volumes:
 #   mysql_data:
