version: "3.8"

services:
  # Servicio de Autenticación y Usuarios
  auth_user_service:
    build:
      context: ./auth_user_service
    ports:
<<<<<<< HEAD
      - "8001:8001"
=======
      - '8000:8000'
>>>>>>> d95e435d
    environment:
      - DATABASE_URL=mysql+pymysql://root:password@mysql:3306/courseClash
      - SECRET=Arquisoft
      - ALGORITM=HS256
      - MAIL_USERNAME=courseclasheducation@gmail.com
      - MAIL_PASSWORD=omhdrobuncjwjmoh
      - MAIL_FROM=courseclasheducation@gmail.com
      - MAIL_PORT=587
      - MAIL_SERVER=smtp.gmail.com
    volumes:
      - ./auth_user_service:/app
    depends_on:
      - mysql
    networks:
      - courseclash-network
    command: uvicorn app.main:app --host 0.0.0.0 --port 8001 --reload

  # Servicio de Cursos
  course_service:
    build:
      context: ./course_service
    ports:
      - '8001:8001'
    environment:
      - DATABASE_URL=mysql+pymysql://root:password@mysql:3306/courseClash
      - JWT_SECRET=your_jwt_secret_key
    volumes:
      - ./course_service:/app
    depends_on:
      - mysql
    networks:
      - courseclash-network
    command: uvicorn app.main:app --host 0.0.0.0 --port 8001 --reload

  # Servicio de Duelos
  duel-service:
    build:
      context: ./duel_service
      dockerfile: Dockerfile
    container_name: courseclash-duel-service
    ports:
      - "8080:8080"
    restart: unless-stopped
    environment:
      - GIN_MODE=release
    healthcheck:
      test:
        [
          "CMD",
          "wget",
          "--no-verbose",
          "--tries=1",
          "--spider",
          "http://localhost:8080/swagger/index.html",
        ]
      interval: 30s
      timeout: 10s
      retries: 3
      start_period: 10s
    networks:
      - courseclash-network

  # API Gateway
  api_gateway:
    build:
      context: ./api_gateway
    ports:
      - '8080:8080'
    environment:
      - AUTH_SERVICE_URL=http://auth_user_service:8000
      - COURSE_SERVICE_URL=http://course_service:8001
      - DUEL_SERVICE_URL=http://duel_service:8002
      - JWT_SECRET=your_jwt_secret_key
    volumes:
      - ./api_gateway:/app
    # depends_on:
    #   - auth_user_service
    #   - course_service
    #   - duel_service
    networks:
      - courseclash-network
    command: uvicorn app.main:app --host 0.0.0.0 --port 8080 --reload

  # Frontend
  frontend:
    build:
      context: ./frontend
      dockerfile: Dockerfile
    ports:
      - '3000:3000'
    environment:
      - NODE_ENV=production
      - API_URL=http://api_gateway:8080
    depends_on:
      - api_gateway
    networks:
      - courseclash-network
    healthcheck:
      test:
        [
          'CMD',
          'wget',
          '--no-verbose',
          '--tries=1',
          '--spider',
          'http://localhost:3000',
        ]
      interval: 30s
      timeout: 10s
      retries: 3
      start_period: 40s

  # Base de datos MySQL (para auth_user_service y course_service)
  mysql:
    image: mysql:8.0
    ports:
      - '3306:3306'
    environment:
      - MYSQL_ROOT_PASSWORD=password
      - MYSQL_DATABASE=courseClash
    volumes:
      - mysql_data:/var/lib/mysql
      - ./mysql:/docker-entrypoint-initdb.d
    networks:
      - courseclash-network
    command: --default-authentication-plugin=mysql_native_password

  # Base de datos MongoDB (para duel_service)
  mongo:
    image: mongo:6.0
    ports:
      - '27017:27017'
    volumes:
      - mongo_data:/data/db
    networks:
      - courseclash-network

volumes:
  mysql_data:
  mongo_data:

networks:
  courseclash-network:
    driver: bridge<|MERGE_RESOLUTION|>--- conflicted
+++ resolved
@@ -6,11 +6,7 @@
     build:
       context: ./auth_user_service
     ports:
-<<<<<<< HEAD
       - "8001:8001"
-=======
-      - '8000:8000'
->>>>>>> d95e435d
     environment:
       - DATABASE_URL=mysql+pymysql://root:password@mysql:3306/courseClash
       - SECRET=Arquisoft
