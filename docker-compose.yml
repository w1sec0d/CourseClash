services:
  # =========================================================================
  # T1 PRESENTATION LAYER
  # =========================================================================

  # Frontend Web Application
  cc_fe_web:
    container_name: cc_fe_web
    build:
      context: ./frontend_web
      dockerfile: Dockerfile
    ports:
      - '3000:3000'
    environment:
      - NODE_ENV=production
      - API_URL=http://cc_ag:8080
      - NEXT_PUBLIC_API_URL=http://cc_ag:8080
      - NEXT_PUBLIC_API_GATEWAY_URL=http://cc_ag:8080
      - NEXT_PUBLIC_AUTH_SERVICE_URL=http://cc_auth_ms:8000
      - HOSTNAME=0.0.0.0
      - PORT=3000
<<<<<<< HEAD
    # depends_on:
    #   - cc_ag
    networks:
      - public_network
=======
    depends_on:
      - cc_ag
    networks:
      - courseclash-network
>>>>>>> 66acc5d2
    healthcheck:
      test:
        [
          'CMD-SHELL',
          'wget --no-verbose --tries=1 --spider http://127.0.0.1:3000 || exit 1',
        ]
      interval: 30s
      timeout: 10s
      retries: 3
      start_period: 60s

<<<<<<< HEAD
  # cc_fe_web_2:
  #   container_name: cc_fe_web_2
  #   build:
  #     context: ./frontend_web
  #     dockerfile: Dockerfile
  #   ports:
  #     - '3001:3001'
  #   environment:
  #     - NODE_ENV=production
  #     - API_URL=http://cc_ag:8080
  #     - NEXT_PUBLIC_API_URL=http://cc_ag:8080
  #     - NEXT_PUBLIC_API_GATEWAY_URL=http://cc_ag:8080
  #     - NEXT_PUBLIC_AUTH_SERVICE_URL=http://cc_auth_ms:8000
  #     - HOSTNAME=0.0.0.0
  #     - PORT=3001
  #   # depends_on:
  #   #   - cc_ag
  #   networks:
  #     - public_network
  #   healthcheck:
  #     test:
  #       [
  #         'CMD-SHELL',
  #         'wget --no-verbose --tries=1 --spider http://127.0.0.1:3001 || exit 1',
  #       ]
  #     interval: 30s
  #     timeout: 10s
  #     retries: 3
  #     start_period: 60s
  # cc_fe_web_3:
  #   container_name: cc_fe_web_3
  #   build:
  #     context: ./frontend_web
  #     dockerfile: Dockerfile
  #   ports:
  #     - '3002:3002'
  #   environment:
  #     - NODE_ENV=production
  #     - API_URL=http://cc_ag:8080
  #     - NEXT_PUBLIC_API_URL=http://cc_ag:8080
  #     - NEXT_PUBLIC_API_GATEWAY_URL=http://cc_ag:8080
  #     - NEXT_PUBLIC_AUTH_SERVICE_URL=http://cc_auth_ms:8000
  #     - HOSTNAME=0.0.0.0
  #     - PORT=3002
  #   # depends_on:
  #   #   - cc_ag
  #   networks:
  #     - public_network
  #   healthcheck:
  #     test:
  #       [
  #         'CMD-SHELL',
  #         'wget --no-verbose --tries=1 --spider http://127.0.0.1:3002 || exit 1',
  #       ]
  #     interval: 30s
  #     timeout: 10s
  #     retries: 3
  #     start_period: 60s
  

=======
>>>>>>> 66acc5d2
  # =========================================================================
  # T2 COMMUNICATION LAYER
  # =========================================================================

  # API Gateway
  cc_ag:
    container_name: cc_ag
    build:
      context: ./api_gateway
    ports:
      - '8080:8080'
    environment:
      - AUTH_SERVICE_URL=http://cc_auth_ms:8000
<<<<<<< HEAD
      - COURSE_SERVICE_URL=http://cc_courses_ms:8001
=======
      # - COURSE_SERVICE_URL=http://cc_courses_ms:8001
>>>>>>> 66acc5d2
      - DUEL_SERVICE_URL=http://cc_duels_ms:8002
      - ACTIVITIES_SERVICE_URL=http://cc_activities_ms:8003
      - WEBSOCKET_SERVICE_URL=http://cc_websocket_manager:8004
      - JWT_SECRET=your_jwt_secret_key
    volumes:
      - ./api_gateway:/app
<<<<<<< HEAD
      - ./logs/uvicorn:/var/log/uvicorn
    depends_on:
      - cc_auth_ms
      - cc_duels_ms
      - cc_websocket_manager
    networks:
      - private_network
      - public_network
    command: uvicorn app.main:app --host 0.0.0.0 --port 8080 --reload 
=======
    depends_on:
      - cc_auth_ms
      - cc_activities_ms
      - cc_duels_ms
      - cc_websocket_manager
    networks:
      - courseclash-network
    command: uvicorn app.main:app --host 0.0.0.0 --port 8080 --reload
>>>>>>> 66acc5d2

  # RabbitMQ Message Broker
  cc_broker:
    container_name: cc_broker
    image: rabbitmq:4-management
<<<<<<< HEAD
=======
    ports:
      - '5672:5672' # AMQP port
      - '15672:15672' # Management UI
>>>>>>> 66acc5d2
    environment:
      - RABBITMQ_DEFAULT_USER=courseclash
      - RABBITMQ_DEFAULT_PASS=courseclash123
      - RABBITMQ_DEFAULT_VHOST=/courseclash
      - RABBITMQ_MANAGEMENT_LOAD_DEFINITIONS=/etc/rabbitmq/definitions.json
      - RABBITMQ_CONFIG_FILE=/etc/rabbitmq/rabbitmq
    volumes:
      - rabbitmq_data:/var/lib/rabbitmq
      - ./broker_service/definitions.json:/etc/rabbitmq/definitions.json:ro
      - ./broker_service/rabbitmq.conf:/etc/rabbitmq/rabbitmq.conf:ro
    networks:
<<<<<<< HEAD
      - private_network
=======
      - courseclash-network
>>>>>>> 66acc5d2
    healthcheck:
      test: ['CMD', 'rabbitmq-diagnostics', 'check_port_connectivity']
      interval: 30s
      timeout: 10s
      retries: 5
      start_period: 30s

  # RabbitMQ Initializer Service (runs once to setup broker)
  cc_broker_init:
    container_name: cc_broker_init
    image: curlimages/curl:8.4.0
    volumes:
      - ./broker_service/definitions.json:/definitions.json:ro
      - ./broker_service/init_rabbitmq_definitions.sh:/init_script.sh:ro
    depends_on:
      cc_broker:
        condition: service_healthy
    networks:
<<<<<<< HEAD
      - private_network
=======
      - courseclash-network
>>>>>>> 66acc5d2
    command: sh /init_script.sh
    restart: 'no'

  # =========================================================================
  # T3 LOGIC LAYER (Business Logic Microservices)
  # =========================================================================

  # Authentication and User Service
  cc_auth_ms:
    container_name: cc_auth_ms
    build:
      context: ./auth_user_service
    environment:
      - DATABASE_URL=mysql+pymysql://root:password@cc_authcourses_db:3306/authcourses_db
      - SECRET=Arquisoft
      - ALGORITM=HS256
      - MAIL_USERNAME=courseclasheducation@gmail.com
      - MAIL_PASSWORD=omhdrobuncjwjmoh
      - MAIL_FROM=courseclasheducation@gmail.com
      - MAIL_PORT=587
      - MAIL_SERVER=smtp.gmail.com
    volumes:
      - ./auth_user_service:/app
    depends_on:
      cc_authcourses_db:
        condition: service_healthy
    networks:
      - private_network
    command: uvicorn app.main:app --host 0.0.0.0 --port 8000 --reload

  # Activities Service
  cc_activities_ms:
    container_name: cc_activities_ms
    build:
      context: ./activities_service
    environment:
      - DATABASE_URL=mysql+pymysql://root:password@cc_activities_db:3306/activities_db
      - JWT_SECRET=your_jwt_secret_key12
    volumes:
      - ./activities_service:/app
    depends_on:
      cc_activities_db:
        condition: service_healthy
    networks:
      - private_network
    command: uvicorn app.main:app --host 0.0.0.0 --port 8003 --reload

  # Duels Service
  cc_duels_ms:
    build:
      context: ./duel_service
      dockerfile: Dockerfile
    container_name: cc_duels_ms
    restart: unless-stopped
    environment:
      - GIN_MODE=debug
      - MONGODB_URI=mongodb://cc_duels_db:27017/duels_db
      - RABBITMQ_URL=amqp://courseclash:courseclash123@cc_broker:5672/%2Fcourseclash
    depends_on:
      cc_duels_db:
        condition: service_healthy
      cc_broker_init:
        condition: service_completed_successfully
    networks:
      - private_network
    healthcheck:
      test:
        [
          'CMD',
          'wget',
          '--no-verbose',
          '--tries=1',
          '--spider',
          'http://localhost:8002/swagger/index.html',
        ]
      interval: 30s
      timeout: 10s
      retries: 3
      start_period: 10s

  # WebSocket Manager Service
  cc_websocket_manager:
    container_name: cc_websocket_manager
<<<<<<< HEAD
    # image: python:3.11-slim
=======
    image: python:3.11-slim
>>>>>>> 66acc5d2
    build:
      context: ./websocket_manager
    ports:
      - '8004:8004'
    environment:
      - RABBITMQ_URL=amqp://courseclash:courseclash123@cc_broker:5672/%2Fcourseclash
      - AUTH_SERVICE_URL=http://cc_auth_ms:8000
      - DUEL_SERVICE_URL=http://cc_duels_ms:8002
      - REDIS_URL=redis://:courseclash123@cc_redis_cache:6379/0
    volumes:
      - ./websocket_manager:/app
    depends_on:
      cc_broker:
        condition: service_healthy
      cc_broker_init:
        condition: service_completed_successfully
    networks:
<<<<<<< HEAD
      - private_network
      - public_network
    command: uvicorn app.main:app --host 0.0.0.0 --port 8004 --reload

  # # Courses Service (commented out)
  # cc_courses_ms:
  #   container_name: cc_courses_ms
  #   build:
  #     context: ./course_service
  #   ports:
  #     - "8001:8001"
  #   environment:
  #     - DATABASE_URL=mysql+pymysql://root:password@cc_courses_db:3306/courseClash
  #     - JWT_SECRET=your_jwt_secret_key
  #   volumes:
  #     - ./course_service:/app
  #   depends_on:
  #     - cc_courses_db
  #   networks:
  #     - courseclash-network
  #   command: uvicorn app.main:app --host 0.0.0.0 --port 8001 --reload

=======
      - courseclash-network
    command: uvicorn app.main:app --host 0.0.0.0 --port 8004 --reload

  # # Courses Service (commented out)
  # cc_courses_ms:
  #   container_name: cc_courses_ms
  #   build:
  #     context: ./course_service
  #   ports:
  #     - "8001:8001"
  #   environment:
  #     - DATABASE_URL=mysql+pymysql://root:password@cc_courses_db:3306/courseClash
  #     - JWT_SECRET=your_jwt_secret_key
  #   volumes:
  #     - ./course_service:/app
  #   depends_on:
  #     - cc_courses_db
  #   networks:
  #     - courseclash-network
  #   command: uvicorn app.main:app --host 0.0.0.0 --port 8001 --reload

>>>>>>> 66acc5d2
  # =========================================================================
  # T4 DATA LAYER (Databases and Storage)
  # =========================================================================

  # MySQL Database (for Auth and Courses)
  cc_authcourses_db:
    container_name: cc_authcourses_db
    image: mysql:8.0
    # ports:
    #   - '3306:3306'
    environment:
      - MYSQL_ROOT_PASSWORD=password
      - MYSQL_DATABASE=authcourses_db
    volumes:
      - auth_mysql_data:/var/lib/mysql
      - ./mysql_auth:/docker-entrypoint-initdb.d
    networks:
      - private_network
    command: --default-authentication-plugin=mysql_native_password
    healthcheck:
      test: ['CMD', 'mysqladmin', 'ping', '-uroot', '-ppassword']
      interval: 10s
      timeout: 5s
      retries: 5
      start_period: 30s

  # MySQL Database (for Activities)
  cc_activities_db:
    container_name: cc_activities_db
    image: mysql:8.0
    # ports:
    #   - '3308:3306'
    environment:
      - MYSQL_ROOT_PASSWORD=password
      - MYSQL_DATABASE=activities_db
    volumes:
      - activities_mysql_data:/var/lib/mysql
      - ./mysql_activities:/docker-entrypoint-initdb.d
    networks:
      - private_network
    command: --default-authentication-plugin=mysql_native_password
    healthcheck:
      test: ['CMD', 'mysqladmin', 'ping', '-uroot', '-ppassword']
      interval: 10s
      timeout: 5s
      retries: 5

  # MongoDB Database (for Duels)
  cc_duels_db:
    image: mongo:latest
    container_name: cc_duels_db
    # ports:
    #   - '27018:27017'
    volumes:
      - mongo_data:/data/db
      - ./mongo_service/init-mongo.js:/docker-entrypoint-initdb.d/init-mongo.js:ro
    networks:
<<<<<<< HEAD
      - private_network
=======
      - courseclash-network
    healthcheck:
      test: ['CMD', 'mongosh', '--eval', "db.adminCommand('ping')"]
      interval: 30s
      timeout: 10s
      retries: 3
      start_period: 40s
>>>>>>> 66acc5d2

  # Redis Cache Database
  cc_redis_cache:
    container_name: cc_redis_cache
    image: redis:7-alpine
    environment:
      - REDIS_PASSWORD=courseclash123
    command: redis-server --requirepass courseclash123 --appendonly yes --save 60 1
    volumes:
      - redis_data:/data
    networks:
      - private_network
    healthcheck:
      test: ['CMD', 'redis-cli', '--raw', 'incr', 'ping']
      interval: 30s
      timeout: 10s
      retries: 3
      start_period: 10s
      
  fail2ban:
    image: crazymax/fail2ban:latest
    container_name: fail2ban
    privileged: true
    restart: unless-stopped
    network_mode: host
    volumes:
      - ./logs/uvicorn:/var/log/uvicorn:ro
      - ./fail2ban/filter.d:/data/filter.d:ro
      - ./fail2ban/jail.d:/data/jail.d:ro


  # # MySQL Database (for Courses service - commented out)
  # cc_courses_db:
  #   container_name: cc_courses_db
  #   image: mysql:8.0
  #   ports:
  #     - "3307:3306"
  #   environment:
  #     - MYSQL_ROOT_PASSWORD=password
  #     - MYSQL_DATABASE=courseClash
  #   volumes:
  #     - courses_mysql_data:/var/lib/mysql
  #     - ./mysql_courses:/docker-entrypoint-initdb.d
  #   networks:
  #     - courseclash-network
  #   command: --default-authentication-plugin=mysql_native_password
  # fs_rp:
  #   build: ./courseclash-ReverseProxy
  #   ports:
  #     - "80:80"
  #   volumes:
  #     - ./courseclash-ReverseProxy/nginx.conf:/etc/nginx/nginx.conf:ro
  #   depends_on:
  #     - cc_fe_web_2
  #     - cc_fe_web_3
  #     - cc_fe_web
  #   restart: unless-stopped

  # # MySQL Database (for Courses service - commented out)
  # cc_courses_db:
  #   container_name: cc_courses_db
  #   image: mysql:8.0
  #   ports:
  #     - "3307:3306"
  #   environment:
  #     - MYSQL_ROOT_PASSWORD=password
  #     - MYSQL_DATABASE=courseClash
  #   volumes:
  #     - courses_mysql_data:/var/lib/mysql
  #     - ./mysql_courses:/docker-entrypoint-initdb.d
  #   networks:
  #     - courseclash-network
  #   command: --default-authentication-plugin=mysql_native_password

volumes:
  auth_mysql_data:
  courses_mysql_data:
  activities_mysql_data:
  mongo_data:
  rabbitmq_data:
  redis_data:

# networks:
#   courseclash-network:
#     driver: bridge
networks:
  public_network:
    driver: bridge
  private_network:
    driver: bridge
    internal: true<|MERGE_RESOLUTION|>--- conflicted
+++ resolved
@@ -19,17 +19,11 @@
       - NEXT_PUBLIC_AUTH_SERVICE_URL=http://cc_auth_ms:8000
       - HOSTNAME=0.0.0.0
       - PORT=3000
-<<<<<<< HEAD
-    # depends_on:
-    #   - cc_ag
+    depends_on:
+      - cc_ag
     networks:
       - public_network
-=======
-    depends_on:
-      - cc_ag
-    networks:
-      - courseclash-network
->>>>>>> 66acc5d2
+
     healthcheck:
       test:
         [
@@ -41,69 +35,6 @@
       retries: 3
       start_period: 60s
 
-<<<<<<< HEAD
-  # cc_fe_web_2:
-  #   container_name: cc_fe_web_2
-  #   build:
-  #     context: ./frontend_web
-  #     dockerfile: Dockerfile
-  #   ports:
-  #     - '3001:3001'
-  #   environment:
-  #     - NODE_ENV=production
-  #     - API_URL=http://cc_ag:8080
-  #     - NEXT_PUBLIC_API_URL=http://cc_ag:8080
-  #     - NEXT_PUBLIC_API_GATEWAY_URL=http://cc_ag:8080
-  #     - NEXT_PUBLIC_AUTH_SERVICE_URL=http://cc_auth_ms:8000
-  #     - HOSTNAME=0.0.0.0
-  #     - PORT=3001
-  #   # depends_on:
-  #   #   - cc_ag
-  #   networks:
-  #     - public_network
-  #   healthcheck:
-  #     test:
-  #       [
-  #         'CMD-SHELL',
-  #         'wget --no-verbose --tries=1 --spider http://127.0.0.1:3001 || exit 1',
-  #       ]
-  #     interval: 30s
-  #     timeout: 10s
-  #     retries: 3
-  #     start_period: 60s
-  # cc_fe_web_3:
-  #   container_name: cc_fe_web_3
-  #   build:
-  #     context: ./frontend_web
-  #     dockerfile: Dockerfile
-  #   ports:
-  #     - '3002:3002'
-  #   environment:
-  #     - NODE_ENV=production
-  #     - API_URL=http://cc_ag:8080
-  #     - NEXT_PUBLIC_API_URL=http://cc_ag:8080
-  #     - NEXT_PUBLIC_API_GATEWAY_URL=http://cc_ag:8080
-  #     - NEXT_PUBLIC_AUTH_SERVICE_URL=http://cc_auth_ms:8000
-  #     - HOSTNAME=0.0.0.0
-  #     - PORT=3002
-  #   # depends_on:
-  #   #   - cc_ag
-  #   networks:
-  #     - public_network
-  #   healthcheck:
-  #     test:
-  #       [
-  #         'CMD-SHELL',
-  #         'wget --no-verbose --tries=1 --spider http://127.0.0.1:3002 || exit 1',
-  #       ]
-  #     interval: 30s
-  #     timeout: 10s
-  #     retries: 3
-  #     start_period: 60s
-  
-
-=======
->>>>>>> 66acc5d2
   # =========================================================================
   # T2 COMMUNICATION LAYER
   # =========================================================================
@@ -117,18 +48,13 @@
       - '8080:8080'
     environment:
       - AUTH_SERVICE_URL=http://cc_auth_ms:8000
-<<<<<<< HEAD
       - COURSE_SERVICE_URL=http://cc_courses_ms:8001
-=======
-      # - COURSE_SERVICE_URL=http://cc_courses_ms:8001
->>>>>>> 66acc5d2
       - DUEL_SERVICE_URL=http://cc_duels_ms:8002
       - ACTIVITIES_SERVICE_URL=http://cc_activities_ms:8003
       - WEBSOCKET_SERVICE_URL=http://cc_websocket_manager:8004
       - JWT_SECRET=your_jwt_secret_key
     volumes:
       - ./api_gateway:/app
-<<<<<<< HEAD
       - ./logs/uvicorn:/var/log/uvicorn
     depends_on:
       - cc_auth_ms
@@ -138,27 +64,11 @@
       - private_network
       - public_network
     command: uvicorn app.main:app --host 0.0.0.0 --port 8080 --reload 
-=======
-    depends_on:
-      - cc_auth_ms
-      - cc_activities_ms
-      - cc_duels_ms
-      - cc_websocket_manager
-    networks:
-      - courseclash-network
-    command: uvicorn app.main:app --host 0.0.0.0 --port 8080 --reload
->>>>>>> 66acc5d2
 
   # RabbitMQ Message Broker
   cc_broker:
     container_name: cc_broker
     image: rabbitmq:4-management
-<<<<<<< HEAD
-=======
-    ports:
-      - '5672:5672' # AMQP port
-      - '15672:15672' # Management UI
->>>>>>> 66acc5d2
     environment:
       - RABBITMQ_DEFAULT_USER=courseclash
       - RABBITMQ_DEFAULT_PASS=courseclash123
@@ -170,11 +80,8 @@
       - ./broker_service/definitions.json:/etc/rabbitmq/definitions.json:ro
       - ./broker_service/rabbitmq.conf:/etc/rabbitmq/rabbitmq.conf:ro
     networks:
-<<<<<<< HEAD
-      - private_network
-=======
-      - courseclash-network
->>>>>>> 66acc5d2
+      - private_network
+
     healthcheck:
       test: ['CMD', 'rabbitmq-diagnostics', 'check_port_connectivity']
       interval: 30s
@@ -193,11 +100,8 @@
       cc_broker:
         condition: service_healthy
     networks:
-<<<<<<< HEAD
-      - private_network
-=======
-      - courseclash-network
->>>>>>> 66acc5d2
+      - private_network
+
     command: sh /init_script.sh
     restart: 'no'
 
@@ -281,11 +185,6 @@
   # WebSocket Manager Service
   cc_websocket_manager:
     container_name: cc_websocket_manager
-<<<<<<< HEAD
-    # image: python:3.11-slim
-=======
-    image: python:3.11-slim
->>>>>>> 66acc5d2
     build:
       context: ./websocket_manager
     ports:
@@ -303,7 +202,6 @@
       cc_broker_init:
         condition: service_completed_successfully
     networks:
-<<<<<<< HEAD
       - private_network
       - public_network
     command: uvicorn app.main:app --host 0.0.0.0 --port 8004 --reload
@@ -326,29 +224,6 @@
   #     - courseclash-network
   #   command: uvicorn app.main:app --host 0.0.0.0 --port 8001 --reload
 
-=======
-      - courseclash-network
-    command: uvicorn app.main:app --host 0.0.0.0 --port 8004 --reload
-
-  # # Courses Service (commented out)
-  # cc_courses_ms:
-  #   container_name: cc_courses_ms
-  #   build:
-  #     context: ./course_service
-  #   ports:
-  #     - "8001:8001"
-  #   environment:
-  #     - DATABASE_URL=mysql+pymysql://root:password@cc_courses_db:3306/courseClash
-  #     - JWT_SECRET=your_jwt_secret_key
-  #   volumes:
-  #     - ./course_service:/app
-  #   depends_on:
-  #     - cc_courses_db
-  #   networks:
-  #     - courseclash-network
-  #   command: uvicorn app.main:app --host 0.0.0.0 --port 8001 --reload
-
->>>>>>> 66acc5d2
   # =========================================================================
   # T4 DATA LAYER (Databases and Storage)
   # =========================================================================
@@ -406,17 +281,13 @@
       - mongo_data:/data/db
       - ./mongo_service/init-mongo.js:/docker-entrypoint-initdb.d/init-mongo.js:ro
     networks:
-<<<<<<< HEAD
-      - private_network
-=======
-      - courseclash-network
+      - private_network
     healthcheck:
       test: ['CMD', 'mongosh', '--eval', "db.adminCommand('ping')"]
       interval: 30s
       timeout: 10s
       retries: 3
       start_period: 40s
->>>>>>> 66acc5d2
 
   # Redis Cache Database
   cc_redis_cache:
