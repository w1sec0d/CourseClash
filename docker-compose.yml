services:
  # Servicio de Autenticación y Usuarios
  cc_auth_ms:
    container_name: cc_auth_ms
    build:
      context: ./auth_user_service
    ports:
      - '8000:8000'
    environment:
      - DATABASE_URL=mysql+pymysql://root:password@cc_authcourses_db:3306/authcourses_db
      - SECRET=Arquisoft
      - ALGORITM=HS256
      - MAIL_USERNAME=courseclasheducation@gmail.com
      - MAIL_PASSWORD=omhdrobuncjwjmoh
      - MAIL_FROM=courseclasheducation@gmail.com
      - MAIL_PORT=587
      - MAIL_SERVER=smtp.gmail.com
    volumes:
      - ./auth_user_service:/app
    # depends_on:
    #   - cc_authcourses_db
    networks:
      - courseclash-network
    command: uvicorn app.main:app --host 0.0.0.0 --port 8000 --reload

  # # Servicio de Cursos
  # cc_courses_ms:
  #   container_name: cc_courses_ms
  #   build:
  #     context: ./course_service
  #   ports:
  #     - "8001:8001"
  #   environment:
  #     - DATABASE_URL=mysql+pymysql://root:password@cc_courses_db:3306/courseClash
  #     - JWT_SECRET=your_jwt_secret_key
  #   volumes:
  #     - ./course_service:/app
  #   depends_on:
  #     - cc_courses_db
  #   networks:
  #     - courseclash-network
  #   command: uvicorn app.main:app --host 0.0.0.0 --port 8001 --reload

 # Servicio de actividades
  cc_activities_ms:
    container_name: cc_activities_ms
    build:
      context: ./activities_service
    ports:
      - "8003:8003"
    environment:
      - DATABASE_URL=mysql+pymysql://root:password@cc_activities_db:3306/activities_db
      - JWT_SECRET=your_jwt_secret_key12
    volumes:
      - ./activities_service:/app
    depends_on:
      cc_activities_db:
        condition: service_healthy
    networks:
      - courseclash-network
    command: uvicorn app.main:app --host 0.0.0.0 --port 8003 --reload


  # Servicio de Duelos
  cc_duels_ms:
    build:
      context: ./duel_service
      dockerfile: Dockerfile
    container_name: cc_duels_ms
    ports:
      - '8002:8002'
    restart: unless-stopped
    environment:
      - GIN_MODE=debug
      - MONGODB_URI=mongodb://cc_duels_db:27017/duels_db
      - RABBITMQ_URL=amqp://courseclash:courseclash123@cc_broker:5672/%2Fcourseclash
    depends_on:
      - cc_duels_db
      - cc_broker_init
    networks:
      - courseclash-network
    healthcheck:
      test:
        [
          'CMD',
          'wget',
          '--no-verbose',
          '--tries=1',
          '--spider',
          'http://localhost:8002/swagger/index.html',
        ]
      interval: 30s
      timeout: 10s
      retries: 3
      start_period: 10s

  # API Gateway
  cc_ag:
    container_name: cc_ag
    build:
      context: ./api_gateway
    ports:
      - '8080:8080'
    environment:
      - AUTH_SERVICE_URL=http://cc_auth_ms:8000
      - COURSE_SERVICE_URL=http://cc_courses_ms:8001
      - DUEL_SERVICE_URL=http://cc_duels_ms:8002
      - ACTIVITIES_SERVICE_URL=http://cc_activities_ms:8003
      - JWT_SECRET=your_jwt_secret_key
    volumes:
      - ./api_gateway:/app
    # depends_on:
    #   - cc_auth_ms
    #   - cc_courses_ms
    #   - cc_duels_ms
    networks:
      - courseclash-network
    command: uvicorn app.main:app --host 0.0.0.0 --port 8080 --reload

  # Frontend
  cc_fe_web:
    container_name: cc_fe_web
    build:
      context: ./frontend_web
      dockerfile: Dockerfile
    ports:
      - '3000:3000'
    environment:
      - NODE_ENV=production
      - API_URL=http://cc_ag:8080
      - NEXT_PUBLIC_API_URL=http://cc_ag:8080
    depends_on:
      - cc_ag
    networks:
      - courseclash-network
    healthcheck:
      test:
        [
          'CMD',
          'wget',
          '--no-verbose',
          '--tries=1',
          '--spider',
          'http://0.0.0.0:3000',
        ]
      interval: 30s
      timeout: 10s
      retries: 3
      start_period: 60s

  # Base de datos MySQL (para auth_user_service)
  cc_authcourses_db:
    container_name: cc_authcourses_db
    image: mysql:8.0
    ports:
      - '3306:3306'
    environment:
      - MYSQL_ROOT_PASSWORD=password
      - MYSQL_DATABASE=authcourses_db
    volumes:
      - auth_mysql_data:/var/lib/mysql
      - ./mysql_auth:/docker-entrypoint-initdb.d
    networks:
      - courseclash-network
    command: --default-authentication-plugin=mysql_native_password

  # Base de datos MySQL (para courses service)
  # cc_courses_db:
  #   container_name: cc_courses_db
  #   image: mysql:8.0
  #   ports:
  #     - "3307:3306"
  #   environment:
  #     - MYSQL_ROOT_PASSWORD=password
  #     - MYSQL_DATABASE=courseClash
  #   volumes:
  #     - courses_mysql_data:/var/lib/mysql
  #     - ./mysql_courses:/docker-entrypoint-initdb.d
  #   networks:
  #     - courseclash-network
  #   command: --default-authentication-plugin=mysql_native_password


  cc_activities_db:
    container_name: cc_activities_db
    image: mysql:8.0
    ports:
<<<<<<< HEAD
      - "3308:3306"
=======
      - '3307:3306'
>>>>>>> ff170902
    environment:
      - MYSQL_ROOT_PASSWORD=password
      - MYSQL_DATABASE=activities_db
    volumes:
      - activities_mysql_data:/var/lib/mysql
      - ./mysql_activities:/docker-entrypoint-initdb.d
    networks:
      - courseclash-network
    command: --default-authentication-plugin=mysql_native_password
    healthcheck:
      test: ["CMD", "mysqladmin", "ping", "-uroot", "-ppassword"]
      interval: 10s
      timeout: 5s
      retries: 5


  # Base de datos Mongo (para Duelos)
  cc_duels_db:
    image: mongo:latest
    container_name: cc_duels_db
    ports:
      - '27018:27017'
    volumes:
      - mongo_data:/data/db
      - ./mongo_service/init-mongo.js:/docker-entrypoint-initdb.d/init-mongo.js:ro
    networks:
      - courseclash-network

  # RabbitMQ Message Broker
  cc_broker:
    container_name: cc_broker
    image: rabbitmq:4-management
    ports:
      - '5672:5672' # AMQP port
      - '15672:15672' # Management UI
    environment:
      - RABBITMQ_DEFAULT_USER=courseclash
      - RABBITMQ_DEFAULT_PASS=courseclash123
      - RABBITMQ_DEFAULT_VHOST=/courseclash
      - RABBITMQ_MANAGEMENT_LOAD_DEFINITIONS=/etc/rabbitmq/definitions.json
      - RABBITMQ_CONFIG_FILE=/etc/rabbitmq/rabbitmq
    volumes:
      - rabbitmq_data:/var/lib/rabbitmq
      - ./broker_service/definitions.json:/etc/rabbitmq/definitions.json:ro
      - ./broker_service/rabbitmq.conf:/etc/rabbitmq/rabbitmq.conf:ro
    networks:
      - courseclash-network
    healthcheck:
      test: ['CMD', 'rabbitmq-diagnostics', 'check_port_connectivity']
      interval: 30s
      timeout: 10s
      retries: 5
      start_period: 30s

  # RabbitMQ Initializer Service (runs once to setup broker)
  cc_broker_init:
    container_name: cc_broker_init
    image: curlimages/curl:8.4.0
    volumes:
      - ./broker_service/definitions.json:/definitions.json:ro
      - ./broker_service/init_rabbitmq_definitions.sh:/init_script.sh:ro
    depends_on:
      cc_broker:
        condition: service_healthy
    networks:
      - courseclash-network
    command: sh /init_script.sh
    restart: 'no'

  # WebSocket Manager Service
  cc_websocket_manager:
    container_name: cc_websocket_manager
    image: python:3.11-slim
    build:
      context: ./websocket_manager
    ports:
      - '8003:8003'
    environment:
      - RABBITMQ_URL=amqp://courseclash:courseclash123@cc_broker:5672/%2Fcourseclash
      - AUTH_SERVICE_URL=http://cc_auth_ms:8000
      - DUEL_SERVICE_URL=http://cc_duels_ms:8002
    volumes:
      - ./websocket_manager:/app
    depends_on:
      cc_broker:
        condition: service_healthy
      cc_broker_init:
        condition: service_completed_successfully
    networks:
      - courseclash-network
    command: uvicorn app.main:app --host 0.0.0.0 --port 8003 --reload

volumes:
  auth_mysql_data:
  courses_mysql_data:
  activities_mysql_data:
  mongo_data:
  rabbitmq_data:

networks:
  courseclash-network:
    driver: bridge<|MERGE_RESOLUTION|>--- conflicted
+++ resolved
@@ -185,11 +185,7 @@
     container_name: cc_activities_db
     image: mysql:8.0
     ports:
-<<<<<<< HEAD
       - "3308:3306"
-=======
-      - '3307:3306'
->>>>>>> ff170902
     environment:
       - MYSQL_ROOT_PASSWORD=password
       - MYSQL_DATABASE=activities_db
