version: "3.8"

services:
  # Servicio de Autenticación y Usuarios
  auth_user_service:
    build:
      context: ./auth_user_service
    ports:
      - '8000:8000'
    environment:
      - DATABASE_URL=mysql://root:password@mysql:3306/auth_db
      - JWT_SECRET=your_jwt_secret_key
      - JWT_ALGORITHM=HS256
      - JWT_EXPIRATION=3600
    volumes:
      - ./auth_user_service:/app
    depends_on:
      - mysql
    networks:
      - courseclash-network
    command: uvicorn app.main:app --host 0.0.0.0 --port 8000 --reload

  # Servicio de Cursos
  course_service:
    build:
      context: ./course_service
    ports:
      - '8001:8001'
    environment:
      - DATABASE_URL=mysql://root:password@mysql:3306/course_db
      - JWT_SECRET=your_jwt_secret_key
    volumes:
      - ./course_service:/app
    depends_on:
      - mysql
    networks:
      - courseclash-network
    command: uvicorn app.main:app --host 0.0.0.0 --port 8001 --reload

  # Servicio de Duelos
  duel-service:
    build:
      context: ./duel_service
      dockerfile: Dockerfile
    container_name: courseclash-duel-service
    ports:
<<<<<<< HEAD
      - "8080:8080"
    restart: unless-stopped
=======
      - '8002:8002'
>>>>>>> 7aaf5275
    environment:
      - GIN_MODE=release
    healthcheck:
      test:
        [
          "CMD",
          "wget",
          "--no-verbose",
          "--tries=1",
          "--spider",
          "http://localhost:8080/swagger/index.html",
        ]
      interval: 30s
      timeout: 10s
      retries: 3
      start_period: 10s
    networks:
      - courseclash-network

  # API Gateway
  api_gateway:
    build:
      context: ./api_gateway
    ports:
      - '8080:8080'
    environment:
      - AUTH_SERVICE_URL=http://auth_user_service:8000
      - COURSE_SERVICE_URL=http://course_service:8001
      - DUEL_SERVICE_URL=http://duel_service:8002
      - JWT_SECRET=your_jwt_secret_key
    volumes:
      - ./api_gateway:/app
    # depends_on:
    #   - auth_user_service
    #   - course_service
    #   - duel_service
    networks:
      - courseclash-network
    command: uvicorn app.main:app --host 0.0.0.0 --port 8080 --reload

  # Frontend
  frontend:
    build:
      context: ./frontend
      dockerfile: Dockerfile
    ports:
      - '3000:3000'
    environment:
      - NODE_ENV=production
      - API_URL=http://api_gateway:8080
    depends_on:
      - api_gateway
    networks:
      - courseclash-network
    healthcheck:
      test:
        [
          'CMD',
          'wget',
          '--no-verbose',
          '--tries=1',
          '--spider',
          'http://localhost:3000',
        ]
      interval: 30s
      timeout: 10s
      retries: 3
      start_period: 40s

  # Base de datos MySQL (para auth_user_service y course_service)
  mysql:
    image: mysql:8.0
    ports:
      - '3306:3306'
    environment:
      - MYSQL_ROOT_PASSWORD=password
      - MYSQL_DATABASE=auth_db
    volumes:
      - mysql_data:/var/lib/mysql
      - ./init-scripts/mysql:/docker-entrypoint-initdb.d
    networks:
      - courseclash-network
    command: --default-authentication-plugin=mysql_native_password

  # Base de datos MongoDB (para duel_service)
  mongo:
    image: mongo:6.0
    ports:
      - '27017:27017'
    volumes:
      - mongo_data:/data/db
    networks:
      - courseclash-network

volumes:
  mysql_data:
  mongo_data:

networks:
  courseclash-network:
    driver: bridge<|MERGE_RESOLUTION|>--- conflicted
+++ resolved
@@ -44,12 +44,8 @@
       dockerfile: Dockerfile
     container_name: courseclash-duel-service
     ports:
-<<<<<<< HEAD
       - "8080:8080"
     restart: unless-stopped
-=======
-      - '8002:8002'
->>>>>>> 7aaf5275
     environment:
       - GIN_MODE=release
     healthcheck:
