services:
  # Servicio de Autenticación y Usuarios
  cc_auth_ms:
    container_name: cc_auth_ms
    build:
      context: ./auth_user_service
    ports:
      - '8000:8000'
    environment:
      - DATABASE_URL=mysql+pymysql://root:password@cc_authcourses_db:3306/authcourses_db
      - SECRET=Arquisoft
      - ALGORITM=HS256
      - MAIL_USERNAME=courseclasheducation@gmail.com
      - MAIL_PASSWORD=omhdrobuncjwjmoh
      - MAIL_FROM=courseclasheducation@gmail.com
      - MAIL_PORT=587
      - MAIL_SERVER=smtp.gmail.com
    volumes:
      - ./auth_user_service:/app
    # depends_on:
    #   - cc_authcourses_db
    networks:
      - courseclash-network
    command: uvicorn app.main:app --host 0.0.0.0 --port 8000 --reload

<<<<<<< HEAD
  # # Servicio de Cursos
  # cc_courses_ms:
  #   container_name: cc_courses_ms
  #   build:
  #     context: ./course_service
  #   ports:
  #     - "8001:8001"
  #   environment:
  #     - DATABASE_URL=mysql+pymysql://root:password@cc_courses_db:3306/courseClash
  #     - JWT_SECRET=your_jwt_secret_key
  #   volumes:
  #     - ./course_service:/app
  #   depends_on:
  #     - cc_courses_db
  #   networks:
  #     - courseclash-network
  #   command: uvicorn app.main:app --host 0.0.0.0 --port 8001 --reload

 # Servicio de actividades
  cc_activities_ms:
    container_name: cc_activities_ms
    build:
      context: ./activities_service
    ports:
      - "8003:8003"
    environment:
      - DATABASE_URL=mysql+pymysql://root:password@cc_activities_db:3306/activities_db
      - JWT_SECRET=your_jwt_secret_key12
    volumes:
      - ./activities_service:/app
    depends_on:
      cc_activities_db:
        condition: service_healthy
    networks:
      - courseclash-network
    command: uvicorn app.main:app --host 0.0.0.0 --port 8003 --reload
=======
  # Servicio de Cursos
  cc_courses_ms:
    container_name: cc_courses_ms
    build:
      context: ./course_service
    ports:
      - '8001:8001'
    environment:
      - DATABASE_URL=mysql+pymysql://root:password@cc_courses_db:3306/courseClash
      - JWT_SECRET=your_jwt_secret_key
    volumes:
      - ./course_service:/app
    depends_on:
      - cc_courses_db
    networks:
      - courseclash-network
    command: uvicorn app.main:app --host 0.0.0.0 --port 8001 --reload

  # Servicio de actividades
  # cc_activities_ms:
  #   container_name: cc_activities_ms
  #   build:
  #     context: ./activities_service
  #   ports:
  #     - "8003:8003"
  #   environment:
  #     - DATABASE_URL=mysql+pymysql://root:password@cc_activities_db:3306/activities_db
  #     - JWT_SECRET=your_jwt_secret_key12
  #   volumes:
  #     - ./activities_service:/app
  #   depends_on:
  #     - cc_activities_db
  #   networks:
  #     - courseclash-network
  #   command: uvicorn app.main:app --host 0.0.0.0 --port 8003 --reload
>>>>>>> 271ae39a

  # Servicio de Duelos
  cc_duels_ms:
    build:
      context: ./duel_service
      dockerfile: Dockerfile
    container_name: cc_duels_ms
    ports:
      - '8002:8002'
    restart: unless-stopped
    environment:
      - GIN_MODE=debug
      - MONGODB_URI=mongodb://cc_duels_db:27017/duels_db
    depends_on:
      - cc_duels_db
    networks:
      - courseclash-network
    healthcheck:
      test:
        [
          'CMD',
          'wget',
          '--no-verbose',
          '--tries=1',
          '--spider',
          'http://localhost:8002/swagger/index.html',
        ]
      interval: 30s
      timeout: 10s
      retries: 3
      start_period: 10s

  # API Gateway
  cc_ag:
    container_name: cc_ag
    build:
      context: ./api_gateway
    ports:
      - '8080:8080'
    environment:
      - AUTH_SERVICE_URL=http://cc_auth_ms:8000
      - COURSE_SERVICE_URL=http://cc_courses_ms:8001
      - DUEL_SERVICE_URL=http://cc_duels_ms:8002
      - ACTIVITIES_SERVICE_URL=http://cc_activities_ms:8003
      - JWT_SECRET=your_jwt_secret_key
    volumes:
      - ./api_gateway:/app
    # depends_on:
    #   - cc_auth_ms
    #   - cc_courses_ms
    #   - cc_duels_ms
    networks:
      - courseclash-network
    command: uvicorn app.main:app --host 0.0.0.0 --port 8080 --reload

  # Frontend
  cc_fe_web:
    container_name: cc_fe_web
    build:
      context: ./frontend_web
      dockerfile: Dockerfile
    ports:
      - '3000:3000'
    environment:
      - NODE_ENV=production
      - API_URL=http://cc_ag:8080
      - NEXT_PUBLIC_API_URL=http://cc_ag:8080
    depends_on:
      - cc_ag
    networks:
      - courseclash-network
    healthcheck:
      test:
        [
          'CMD',
          'wget',
          '--no-verbose',
          '--tries=1',
          '--spider',
          'http://0.0.0.0:3000',
        ]
      interval: 30s
      timeout: 10s
      retries: 3
      start_period: 60s

  # Base de datos MySQL (para auth_user_service)
  cc_authcourses_db:
    container_name: cc_authcourses_db
    image: mysql:8.0
    ports:
      - '3306:3306'
    environment:
      - MYSQL_ROOT_PASSWORD=password
      - MYSQL_DATABASE=authcourses_db
    volumes:
      - auth_mysql_data:/var/lib/mysql
      - ./mysql_auth:/docker-entrypoint-initdb.d
    networks:
      - courseclash-network
    command: --default-authentication-plugin=mysql_native_password

  # Base de datos MySQL (para courses service)
  # cc_courses_db:
  #   container_name: cc_courses_db
  #   image: mysql:8.0
  #   ports:
  #     - "3307:3306"
  #   environment:
  #     - MYSQL_ROOT_PASSWORD=password
  #     - MYSQL_DATABASE=courseClash
  #   volumes:
  #     - courses_mysql_data:/var/lib/mysql
  #     - ./mysql_courses:/docker-entrypoint-initdb.d
  #   networks:
  #     - courseclash-network
  #   command: --default-authentication-plugin=mysql_native_password

<<<<<<< HEAD
  cc_activities_db:
    container_name: cc_activities_db
    image: mysql:8.0
    ports:
      - "3308:3306"
    environment:
      - MYSQL_ROOT_PASSWORD=password
      - MYSQL_DATABASE=activities_db
    volumes:
      - activities_mysql_data:/var/lib/mysql
      - ./mysql_activities:/docker-entrypoint-initdb.d
    networks:
      - courseclash-network
    command: --default-authentication-plugin=mysql_native_password
    healthcheck:
      test: ["CMD", "mysqladmin", "ping", "-uroot", "-ppassword"]
      interval: 10s
      timeout: 5s
      retries: 5
=======
  # cc_activities_db:
  #   container_name: cc_activities_db
  #   image: mysql:8.0
  #   ports:
  #     - "3308:3306"
  #   environment:
  #     - MYSQL_ROOT_PASSWORD=password
  #     - MYSQL_DATABASE=activities_db
  #   volumes:
  #     - activities_mysql_data:/var/lib/mysql
  #     - ./mysql_activities:/docker-entrypoint-initdb.d
  #   networks:
  #     - courseclash-network
  #   command: --default-authentication-plugin=mysql_native_password
>>>>>>> 271ae39a

  # Base de datos Mongo (para Duelos)
  cc_duels_db:
    image: mongo:latest
    container_name: cc_duels_db
    ports:
      - '27018:27017'
    volumes:
      - mongo_data:/data/db
      - ./mongo_service/init-mongo.js:/docker-entrypoint-initdb.d/init-mongo.js:ro
    networks:
      - courseclash-network

volumes:
  auth_mysql_data:
  courses_mysql_data:
  activities_mysql_data:
  mongo_data:

networks:
  courseclash-network:
    driver: bridge<|MERGE_RESOLUTION|>--- conflicted
+++ resolved
@@ -23,7 +23,6 @@
       - courseclash-network
     command: uvicorn app.main:app --host 0.0.0.0 --port 8000 --reload
 
-<<<<<<< HEAD
   # # Servicio de Cursos
   # cc_courses_ms:
   #   container_name: cc_courses_ms
@@ -60,43 +59,7 @@
     networks:
       - courseclash-network
     command: uvicorn app.main:app --host 0.0.0.0 --port 8003 --reload
-=======
-  # Servicio de Cursos
-  cc_courses_ms:
-    container_name: cc_courses_ms
-    build:
-      context: ./course_service
-    ports:
-      - '8001:8001'
-    environment:
-      - DATABASE_URL=mysql+pymysql://root:password@cc_courses_db:3306/courseClash
-      - JWT_SECRET=your_jwt_secret_key
-    volumes:
-      - ./course_service:/app
-    depends_on:
-      - cc_courses_db
-    networks:
-      - courseclash-network
-    command: uvicorn app.main:app --host 0.0.0.0 --port 8001 --reload
-
-  # Servicio de actividades
-  # cc_activities_ms:
-  #   container_name: cc_activities_ms
-  #   build:
-  #     context: ./activities_service
-  #   ports:
-  #     - "8003:8003"
-  #   environment:
-  #     - DATABASE_URL=mysql+pymysql://root:password@cc_activities_db:3306/activities_db
-  #     - JWT_SECRET=your_jwt_secret_key12
-  #   volumes:
-  #     - ./activities_service:/app
-  #   depends_on:
-  #     - cc_activities_db
-  #   networks:
-  #     - courseclash-network
-  #   command: uvicorn app.main:app --host 0.0.0.0 --port 8003 --reload
->>>>>>> 271ae39a
+
 
   # Servicio de Duelos
   cc_duels_ms:
@@ -215,7 +178,7 @@
   #     - courseclash-network
   #   command: --default-authentication-plugin=mysql_native_password
 
-<<<<<<< HEAD
+
   cc_activities_db:
     container_name: cc_activities_db
     image: mysql:8.0
@@ -235,22 +198,7 @@
       interval: 10s
       timeout: 5s
       retries: 5
-=======
-  # cc_activities_db:
-  #   container_name: cc_activities_db
-  #   image: mysql:8.0
-  #   ports:
-  #     - "3308:3306"
-  #   environment:
-  #     - MYSQL_ROOT_PASSWORD=password
-  #     - MYSQL_DATABASE=activities_db
-  #   volumes:
-  #     - activities_mysql_data:/var/lib/mysql
-  #     - ./mysql_activities:/docker-entrypoint-initdb.d
-  #   networks:
-  #     - courseclash-network
-  #   command: --default-authentication-plugin=mysql_native_password
->>>>>>> 271ae39a
+
 
   # Base de datos Mongo (para Duelos)
   cc_duels_db:
