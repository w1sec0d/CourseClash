services:
  # =========================================================================
  # T1 INFRASTRUCTURE LAYER
  # =========================================================================
  cc_rp:
    container_name: cc_rp
    build:
      context: ./reverse_proxy_service
      dockerfile: Dockerfile
    ports:
      - '80:80' # HTTP (para redirects)
      - '443:443' # HTTPS (Canal Seguro principal)
    depends_on:
      - cc_fe_web
      - cc_lb
    networks:
      - public_network
    environment:
      - NGINX_SSL_ENABLED=true
      - SSL_AUTO_GENERATE=true
    healthcheck:
      test:
        [
          'CMD-SHELL',
          'wget --no-verbose --tries=1 --spider --no-check-certificate https://127.0.0.1:443/health || exit 1',
        ]
      interval: 30s
      timeout: 10s
      retries: 3
      start_period: 15s

  cc_lb:
    build:
      context: ./load_balancer_ag
    ports:
      - '8080:8080'
    volumes:
      - ./load_balancer_ag/nginx.conf:/etc/nginx/nginx.conf:ro
    depends_on:
      - cc_ag_1
      - cc_ag_2
      - cc_ag_3
    networks:
      - private_network
      - public_network

  # =========================================================================
  # T2 PRESENTATION LAYER
  # =========================================================================

  cc_fe_web:
    container_name: cc_fe_web
    build:
      context: ./frontend_web
      dockerfile: Dockerfile
    environment:
      - NODE_ENV=production
      - NEXT_PUBLIC_API_URL=https://localhost/api
      - NEXT_PUBLIC_API_GATEWAY_URL=https://localhost
    depends_on:
      - cc_lb
    networks:
      - public_network

    healthcheck:
      test:
        [
          'CMD-SHELL',
          'wget --no-verbose --tries=1 --spider http://$(hostname -i):3000 || exit 1',
        ]
      interval: 30s
      timeout: 10s
      retries: 3
      start_period: 60s

  # =========================================================================
  # T3 COMMUNICATION LAYER
  # =========================================================================

  cc_ag_1:
    container_name: cc_ag_1
    build:
      context: ./api_gateway
    expose:
      - '8091'
    environment:
      - AUTH_SERVICE_URL=http://cc_auth_ms:8000
      - COURSE_SERVICE_URL=http://cc_courses_ms:8001
      - DUEL_SERVICE_URL=http://cc_duels_ms:8002
      - ACTIVITIES_SERVICE_URL=http://cc_activities_ms:8003
      - WEBSOCKET_SERVICE_URL=http://cc_websocket_manager:8004
      - JWT_SECRET=your_jwt_secret_key
    volumes:
      - ./api_gateway:/app
    depends_on:
      - cc_auth_ms
      - cc_duels_ms
      - cc_websocket_manager
    networks:
      - private_network
      - public_network
    healthcheck:
      test:
        [
          'CMD-SHELL',
          'python -c "import urllib.request; urllib.request.urlopen(\"http://localhost:8091/health\")"',
        ]
      interval: 30s
      timeout: 10s
      retries: 3
      start_period: 10s
    command: uvicorn app.main:app --host 0.0.0.0 --port 8091 --reload

  cc_ag_2:
    container_name: cc_ag_2
    build:
      context: ./api_gateway
    expose:
      - '8092'
    environment:
      - AUTH_SERVICE_URL=http://cc_auth_ms:8000
      - COURSE_SERVICE_URL=http://cc_courses_ms:8001
      - DUEL_SERVICE_URL=http://cc_duels_ms:8002
      - ACTIVITIES_SERVICE_URL=http://cc_activities_ms:8003
      - WEBSOCKET_SERVICE_URL=http://cc_websocket_manager:8004
      - JWT_SECRET=your_jwt_secret_key
    volumes:
      - ./api_gateway:/app
    depends_on:
      - cc_auth_ms
      - cc_duels_ms
      - cc_websocket_manager
    networks:
      - private_network
      - public_network
    command: uvicorn app.main:app --host 0.0.0.0 --port 8092 --reload
    healthcheck:
      test:
        [
          'CMD-SHELL',
          'python -c "import urllib.request; urllib.request.urlopen(\"http://localhost:8092/health\")"',
        ]
      interval: 30s
      timeout: 10s
      retries: 3
      start_period: 10s

  cc_ag_3:
    container_name: cc_ag_3
    build:
      context: ./api_gateway
    expose:
      - '8093'
    environment:
      - AUTH_SERVICE_URL=http://cc_auth_ms:8000
      - COURSE_SERVICE_URL=http://cc_courses_ms:8001
      - DUEL_SERVICE_URL=http://cc_duels_ms:8002
      - ACTIVITIES_SERVICE_URL=http://cc_activities_ms:8003
      - WEBSOCKET_SERVICE_URL=http://cc_websocket_manager:8004
      - JWT_SECRET=your_jwt_secret_key
    volumes:
      - ./api_gateway:/app
    depends_on:
      - cc_auth_ms
      - cc_duels_ms
      - cc_websocket_manager
    networks:
      - private_network
      - public_network
    command: uvicorn app.main:app --host 0.0.0.0 --port 8093 --reload
    healthcheck:
      test:
        [
          'CMD-SHELL',
          'python -c "import urllib.request; urllib.request.urlopen(\"http://localhost:8093/health\")"',
        ]
      interval: 30s
      timeout: 10s
      retries: 3
      start_period: 10s

  cc_broker:
    container_name: cc_broker
    image: rabbitmq:3-management
    ports:
      - '5672:5672'
      - '15672:15672'
    environment:
      - RABBITMQ_DEFAULT_USER=courseclash
      - RABBITMQ_DEFAULT_PASS=courseclash123
      - RABBITMQ_DEFAULT_VHOST=/courseclash
    volumes:
      - rabbitmq_data:/var/lib/rabbitmq
      - ./broker_service/definitions.json:/etc/rabbitmq/definitions.json:ro
      - ./broker_service/rabbitmq.conf:/etc/rabbitmq/rabbitmq.conf:ro
    networks:
      - private_network

    healthcheck:
      test: ['CMD', 'rabbitmq-diagnostics', 'check_port_connectivity']
      interval: 30s
      timeout: 10s
      retries: 5
      start_period: 30s

  cc_broker_init:
    container_name: cc_broker_init
    image: curlimages/curl:8.4.0
    volumes:
      - ./broker_service/definitions.json:/definitions.json:ro
      - ./broker_service/init_rabbitmq_definitions.sh:/init_script.sh:ro
    depends_on:
      cc_broker:
        condition: service_healthy
    networks:
      - private_network

    command: sh /init_script.sh
    restart: 'no'

  # =========================================================================
  # T4 LOGIC LAYER
  # =========================================================================

  cc_auth_ms:
    container_name: cc_auth_ms
    build:
      context: ./auth_user_service
    expose:
      - '8000'
    environment:
      - DATABASE_URL=mysql+pymysql://root:password@cc_authcourses_db:3306/authcourses_db
      - SECRET=Arquisoft
      - ALGORITM=HS256
      - MAIL_USERNAME=courseclasheducation@gmail.com
      - MAIL_PASSWORD=omhdrobuncjwjmoh
      - MAIL_FROM=courseclasheducation@gmail.com
      - MAIL_PORT=587
      - MAIL_SERVER=smtp.gmail.com
    volumes:
      - ./auth_user_service:/app
    depends_on:
      cc_authcourses_db:
        condition: service_healthy
    networks:
      - private_network
    command: uvicorn app.main:app --host 0.0.0.0 --port 8000 --reload

  cc_activities_ms:
    container_name: cc_activities_ms
    build:
      context: ./activities_service
    expose:
      - '8003'
    environment:
      - DATABASE_URL=mysql+pymysql://root:password@cc_activities_db:3306/activities_db
      - READ_DATABASE_URL=mysql+pymysql://root:password@cc_activities_db_read:3306/activities_db
      - REDIS_URL=redis://:courseclash123@cc_redis_cache:6379/0
      - JWT_SECRET=your_jwt_secret_key12
    volumes:
      - ./activities_service:/app
    depends_on:
      cc_activities_db:
        condition: service_healthy
      cc_activities_db_read:
        condition: service_healthy
      cc_redis_cache:
        condition: service_healthy
    networks:
      - private_network
    command: uvicorn app.main:app --host 0.0.0.0 --port 8003 --reload

  cc_duels_ms:
    container_name: cc_duels_ms
    restart: unless-stopped
    build:
      context: ./duel_service
      dockerfile: Dockerfile
    expose:
      - '8002'
    environment:
      - GIN_MODE=debug
      - MONGODB_URI=mongodb://cc_duels_db:27017/duels_db
      - RABBITMQ_URL=amqp://courseclash:courseclash123@cc_broker:5672/%2Fcourseclash
    depends_on:
      cc_duels_db:
        condition: service_healthy
      cc_broker_init:
        condition: service_completed_successfully
    networks:
      - private_network
    healthcheck:
      test:
        [
          'CMD',
          'wget',
          '--no-verbose',
          '--tries=1',
          '--spider',
          'http://localhost:8002/swagger/index.html',
        ]
      interval: 30s
      timeout: 10s
      retries: 3
      start_period: 10s

  cc_websocket_manager:
    container_name: cc_websocket_manager
    build:
      context: ./websocket_manager
    expose:
      - '8004'
    environment:
      - RABBITMQ_URL=amqp://courseclash:courseclash123@cc_broker:5672/%2Fcourseclash
      - AUTH_SERVICE_URL=http://cc_auth_ms:8000
      - DUEL_SERVICE_URL=http://cc_duels_ms:8002
      - REDIS_URL=redis://:courseclash123@cc_redis_cache:6379/0
    volumes:
      - ./websocket_manager:/app
    depends_on:
      cc_broker:
        condition: service_healthy
      cc_broker_init:
        condition: service_completed_successfully
    networks:
      - private_network
      - public_network
    command: uvicorn app.main:app --host 0.0.0.0 --port 8004 --reload

  # =========================================================================
  # T5 DATA LAYER
  # =========================================================================

  cc_authcourses_db:
    container_name: cc_authcourses_db
    image: mysql:8.0
    # ports:
    #   - '3306:3306'
    environment:
      - MYSQL_ROOT_PASSWORD=password
      - MYSQL_DATABASE=authcourses_db
    volumes:
      - auth_mysql_data:/var/lib/mysql
      - ./mysql_auth:/docker-entrypoint-initdb.d
    networks:
      - private_network
    command: >
      --default-authentication-plugin=mysql_native_password
      --max_connections=1000
      --innodb_buffer_pool_size=1G
      --max_heap_table_size=256M
      --tmp_table_size=256M
      --thread_cache_size=100
      --table_open_cache=4000
    healthcheck:
      test: ['CMD', 'mysqladmin', 'ping', '-uroot', '-ppassword']
      interval: 10s
      timeout: 5s
      retries: 5
      start_period: 30s

  cc_activities_db:
    container_name: cc_activities_db
    image: bitnami/mysql:8.0
    ports:
      - '3308:3306'
    environment:
      - MYSQL_REPLICATION_MODE=master
      - MYSQL_REPLICATION_USER=replicator
      - MYSQL_REPLICATION_PASSWORD=replicator123
      - MYSQL_ROOT_PASSWORD=password
      - MYSQL_DATABASE=activities_db
      - MYSQL_AUTHENTICATION_PLUGIN=mysql_native_password
    volumes:
      - activities_mysql_data:/var/lib/mysql
      - ./mysql_activities:/docker-entrypoint-initdb.d
    networks:
      - private_network
<<<<<<< HEAD
    command: >
      --default-authentication-plugin=mysql_native_password
      --max_connections=200
      --innodb_buffer_pool_size=256M
      --innodb_log_file_size=64M
      --innodb_flush_log_at_trx_commit=2
      --thread_cache_size=16
      --table_open_cache=2000
      --tmp_table_size=64M
      --max_heap_table_size=64M
=======
>>>>>>> a3fb39e5
    healthcheck:
      test: ['CMD', 'mysqladmin', 'ping', '-uroot', '-ppassword']
      interval: 10s
      timeout: 5s
      retries: 5

  # Read Replica for Activities Database
  cc_activities_db_read:
    container_name: cc_activities_db_read
    image: bitnami/mysql:8.0
    ports:
      - '3309:3306'
    environment:
      - MYSQL_REPLICATION_MODE=slave
      - MYSQL_REPLICATION_USER=replicator
      - MYSQL_REPLICATION_PASSWORD=replicator123
      - MYSQL_MASTER_HOST=cc_activities_db
      - MYSQL_MASTER_PORT_NUMBER=3306
      - MYSQL_MASTER_ROOT_PASSWORD=password
      - MYSQL_ROOT_PASSWORD=password
      - MYSQL_DATABASE=activities_db
      - MYSQL_AUTHENTICATION_PLUGIN=mysql_native_password
    volumes:
      - activities_mysql_read_data:/var/lib/mysql
    networks:
      - private_network
    depends_on:
      cc_activities_db:
        condition: service_healthy
    healthcheck:
      test: ['CMD', 'mysqladmin', 'ping', '-uroot', '-ppassword']
      interval: 10s
      timeout: 5s
      retries: 5
      start_period: 60s

  # # Read Replica for Auth Database  
  # cc_authcourses_db_read:
  #   container_name: cc_authcourses_db_read
  #   image: mysql:8.0
  #   ports:
  #     - '3310:3306'
  #   environment:
  #     - MYSQL_ROOT_PASSWORD=password
  #     - MYSQL_DATABASE=authcourses_db
  #     - MYSQL_REPLICATION_MODE=slave
  #     - MYSQL_REPLICATION_USER=replicator
  #     - MYSQL_REPLICATION_PASSWORD=replicator123
  #     - MYSQL_MASTER_HOST=cc_authcourses_db
  #     - MYSQL_MASTER_PORT_NUMBER=3306
  #     - MYSQL_MASTER_ROOT_PASSWORD=password
  #   volumes:
  #     - auth_mysql_read_data:/var/lib/mysql
  #     - ./mysql_auth:/docker-entrypoint-initdb.d
  #   networks:
  #     - courseclash-network
  #   depends_on:
  #     cc_authcourses_db:
  #       condition: service_healthy
  #   healthcheck:
  #     test: ['CMD', 'mysqladmin', 'ping', '-uroot', '-ppassword']
  #     interval: 10s
  #     timeout: 5s
  #     retries: 5
  #     start_period: 30s

  # MongoDB Database (for Duels)
  cc_duels_db:
    container_name: cc_duels_db
    image: mongo:latest
    ports:
      - '27018:27017'
    volumes:
      - mongo_data:/data/db
      - ./mongo_service/init-mongo.js:/docker-entrypoint-initdb.d/init-mongo.js:ro
    networks:
      - private_network
    healthcheck:
      test: ['CMD', 'mongosh', '--eval', "db.adminCommand('ping')"]
      interval: 30s
      timeout: 10s
      retries: 3
      start_period: 40s

  cc_redis_cache:
    container_name: cc_redis_cache
    image: redis:7-alpine
    environment:
      - REDIS_PASSWORD=courseclash123
    command: redis-server --requirepass courseclash123 --appendonly yes --save 60 1
    volumes:
      - redis_data:/data
    networks:
      - private_network
    healthcheck:
      test: ['CMD', 'redis-cli', '--raw', 'incr', 'ping']
      interval: 30s
      timeout: 10s
      retries: 3
      start_period: 10s

  # # MySQL Database (for Courses service - commented out)
  # cc_courses_db:
  #   container_name: cc_courses_db
  #   image: mysql:8.0
  #   ports:
  #     - "3307:3306"
  #   environment:
  #     - MYSQL_ROOT_PASSWORD=password
  #     - MYSQL_DATABASE=courseClash
  #   volumes:
  #     - courses_mysql_data:/var/lib/mysql
  #     - ./mysql_courses:/docker-entrypoint-initdb.d
  #   networks:
  #     - courseclash-network
  #   command: --default-authentication-plugin=mysql_native_password

volumes:
  auth_mysql_data:
  activities_mysql_data:
  activities_mysql_read_data:
  auth_mysql_read_data:
  mongo_data:
  rabbitmq_data:
  redis_data:

networks:
  public_network:
    driver: bridge
  private_network:
    driver: bridge
    internal: true<|MERGE_RESOLUTION|>--- conflicted
+++ resolved
@@ -376,7 +376,6 @@
       - ./mysql_activities:/docker-entrypoint-initdb.d
     networks:
       - private_network
-<<<<<<< HEAD
     command: >
       --default-authentication-plugin=mysql_native_password
       --max_connections=200
@@ -387,8 +386,7 @@
       --table_open_cache=2000
       --tmp_table_size=64M
       --max_heap_table_size=64M
-=======
->>>>>>> a3fb39e5
+
     healthcheck:
       test: ['CMD', 'mysqladmin', 'ping', '-uroot', '-ppassword']
       interval: 10s
