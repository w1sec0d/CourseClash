--- conflicted
+++ resolved
@@ -1,15 +1,12 @@
-<<<<<<< HEAD
 version: "3.8"
 
-=======
->>>>>>> d4ff22cd
 services:
   # Servicio de Autenticación y Usuarios
   auth_user_service:
     build:
       context: ./auth_user_service
     ports:
-      - '8000:8000'
+      - "8000:8000"
     environment:
       - DATABASE_URL=mysql://root:password@mysql:3306/auth_db
       - JWT_SECRET=your_jwt_secret_key
@@ -28,7 +25,7 @@
     build:
       context: ./course_service
     ports:
-      - '8001:8001'
+      - "8001:8001"
     environment:
       - DATABASE_URL=mysql://root:password@mysql:3306/course_db
       - JWT_SECRET=your_jwt_secret_key
@@ -47,7 +44,6 @@
       dockerfile: Dockerfile
     container_name: courseclash-duel-service
     ports:
-<<<<<<< HEAD
       - "8080:8080"
     restart: unless-stopped
     environment:
@@ -66,11 +62,6 @@
       timeout: 10s
       retries: 3
       start_period: 10s
-=======
-      - "8002:8002"
-    env_file:
-      - duel_service.env
->>>>>>> d4ff22cd
     networks:
       - courseclash-network
 
@@ -79,7 +70,7 @@
     build:
       context: ./api_gateway
     ports:
-      - '8080:8080'
+      - "8080:8080"
     environment:
       - AUTH_SERVICE_URL=http://auth_user_service:8000
       - COURSE_SERVICE_URL=http://course_service:8001
@@ -101,7 +92,7 @@
       context: ./frontend
       dockerfile: Dockerfile
     ports:
-      - '3000:3000'
+      - "3000:3000"
     environment:
       - NODE_ENV=production
       - API_URL=http://api_gateway:8080
@@ -112,12 +103,12 @@
     healthcheck:
       test:
         [
-          'CMD',
-          'wget',
-          '--no-verbose',
-          '--tries=1',
-          '--spider',
-          'http://localhost:3000',
+          "CMD",
+          "wget",
+          "--no-verbose",
+          "--tries=1",
+          "--spider",
+          "http://localhost:3000",
         ]
       interval: 30s
       timeout: 10s
@@ -128,7 +119,7 @@
   mysql:
     image: mysql:8.0
     ports:
-      - '3306:3306'
+      - "3306:3306"
     environment:
       - MYSQL_ROOT_PASSWORD=password
       - MYSQL_DATABASE=auth_db
@@ -144,7 +135,7 @@
     image: mongo:latest
     container_name: courseclash-mongo
     ports:
-      - '27017:27017'
+      - "27017:27017"
     volumes:
       - mongo_data:/data/db
       - ./init-mongo.js:/docker-entrypoint-initdb.d/init-mongo.js:ro
